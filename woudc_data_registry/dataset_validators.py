# =================================================================
#
# Terms and Conditions of Use
#
# Unless otherwise noted, computer program source code of this
# distribution # is covered under Crown Copyright, Government of
# Canada, and is distributed under the MIT License.
#
# The Canada wordmark and related graphics associated with this
# distribution are protected under trademark law and copyright law.
# No permission is granted to use them outside the parameters of
# the Government of Canada's corporate identity program. For
# more information, see
# http://www.tbs-sct.gc.ca/fip-pcim/index-eng.asp
#
# Copyright title to all 3rd party software distributed with this
# software is held by the respective copyright holders as noted in
# those files. Users are asked to read the 3rd Party Licenses
# referenced with those assets.
#
# Copyright (c) 2019 Government of Canada
#
# Permission is hereby granted, free of charge, to any person
# obtaining a copy of this software and associated documentation
# files (the "Software"), to deal in the Software without
# restriction, including without limitation the rights to use,
# copy, modify, merge, publish, distribute, sublicense, and/or sell
# copies of the Software, and to permit persons to whom the
# Software is furnished to do so, subject to the following
# conditions:
#
# The above copyright notice and this permission notice shall be
# included in all copies or substantial portions of the Software.
#
# THE SOFTWARE IS PROVIDED "AS IS", WITHOUT WARRANTY OF ANY KIND,
# EXPRESS OR IMPLIED, INCLUDING BUT NOT LIMITED TO THE WARRANTIES
# OF MERCHANTABILITY, FITNESS FOR A PARTICULAR PURPOSE AND
# NONINFRINGEMENT. IN NO EVENT SHALL THE AUTHORS OR COPYRIGHT
# HOLDERS BE LIABLE FOR ANY CLAIM, DAMAGES OR OTHER LIABILITY,
# WHETHER IN AN ACTION OF CONTRACT, TORT OR OTHERWISE, ARISING
# FROM, OUT OF OR IN CONNECTION WITH THE SOFTWARE OR THE USE OR
# OTHER DEALINGS IN THE SOFTWARE.
#
# =================================================================

import logging
import statistics

from collections import OrderedDict


LOGGER = logging.getLogger(__name__)

DATASETS = ['Broad-band', 'Lidar', 'Multi-band', 'OzoneSonde', 'RocketSonde',
            'Spectral', 'TotalOzone', 'TotalOzoneObs', 'UmkehrN14']


def get_validator(dataset, reporter):
    """
    Returns a DatasetValidator instance tied to <dataset>.
    If <dataset> is a valid data category but no special validator exists
    for it, returns a base validator that automatically succeeds.

    :param dataset: Name of a WOUDC data type.
    :param reporter: `ReportWriter` instance for error handling and logging.
    :returns: Validator class targetted to that data type.
    """

    if dataset == 'TotalOzone':
        return TotalOzoneValidator(reporter)
    elif dataset == 'TotalOzoneObs':
        return TotalOzoneObsValidator(reporter)
    elif dataset == 'Spectral':
        return SpectralValidator(reporter)
    elif dataset == 'UmkehrN14':
        return UmkehrValidator(reporter)
    elif dataset == 'Lidar':
        return LidarValidator(reporter)
    elif dataset in DATASETS:
        return DatasetValidator(reporter)
    else:
        raise ValueError('Invalid dataset {}'.format(dataset))


class DatasetValidator(object):
    """
    Superclass for Extended CSV validators of dataset-specific tables.
    Contains no checks of its own, so all files successfully validate.

    Is directly useful (without subclassing) for datasets that have no
    errors tied to their tables, and so never have dataset-specific errors.
    """

    def __init__(self, reporter):
        self.reports = reporter

        self.errors = []
        self.warnings = []

    def _add_to_report(self, error_code, line=None, **kwargs):
        """
        Submit a warning or error of code <error_code> to the report generator,
        with was found at line <line> in the input file. Uses keyword arguments
        to detail the warning/error message.

        Returns False iff the error is serious enough to abort parsing.
        """

        message, severe = self.reports.add_message(error_code, line, **kwargs)
        if severe:
            LOGGER.error(message)
            self.errors.append(message)
        else:
            LOGGER.warning(message)
            self.warnings.append(message)

        return not severe

    def check_all(self, extcsv):
        """
        Assess any dataset-specific tables inside <extcsv> for errors.
        Returns True iff no errors were encountered.

        :param extcsv: A parsed Extended CSV file of the appropriate dataset.
        :returns: `bool` of whether the file's dataset-specific tables
                  are error-free.
        """

        return True


class TotalOzoneValidator(DatasetValidator):
    """
    Dataset-specific validator for TotalOzone files.
    """

    def __init__(self, reporter):
        super(TotalOzoneValidator, self).__init__(reporter)

    def check_all(self, extcsv):
        """
        Assess any dataset-specific tables inside <extcsv> for errors.
        Returns True iff no errors were encountered.

        TotalOzone errors include improper formatting and ordering of
        dates in the #DAILY, #MONTHLY, and both #TIMESTAMP tables, and
        inconsistencies between #MONTHLY and the data it is derived from.

        :param extcsv: A parsed Extended CSV file of TotalOzone data.
        :returns: `bool` of whether the file's dataset-specific tables
                  are error-free.
        """

        LOGGER.info('Beginning TotalOzone-specific checks')

        time_series_ok = self.check_time_series(extcsv)
        timestamps_ok = self.check_timestamps(extcsv)
        monthly_ok = self.check_monthly(extcsv)

        LOGGER.info('TotalOzone-specific checks complete')
        return all([timestamps_ok, time_series_ok, monthly_ok])

    def check_time_series(self, extcsv):
        """
        Assess the ordering of Dates in the #DAILY table in <extcsv>.
        Returns True iff no errors were found.

        :param extcsv: A parsed Extended CSV file of TotalOzone data.
        :returns: `bool` of whether the ordering of #DAILY Dates is error-free.
        """

        LOGGER.debug('Assessing order of #DAILY.Date column')
        success = True

        timestamp1_date = extcsv.extcsv['TIMESTAMP']['Date']
        daily_startline = extcsv.line_num('DAILY') + 2

        dates_encountered = {}
        rows_to_remove = []

        daily_columns = zip(*extcsv.extcsv['DAILY'].values())

<<<<<<< HEAD
        stringType = False
=======
        is_string = False
>>>>>>> 70fe91ca

        in_order = True
        prev_date = None
        for index, row in enumerate(daily_columns):
            line_num = daily_startline + index
            daily_date = row[0]

            if daily_date.year != timestamp1_date.year:
                if not self._add_to_report(103, line_num):
                    success = False

            if prev_date and daily_date < prev_date:
                in_order = False
            prev_date = daily_date

            if daily_date not in dates_encountered:
                dates_encountered[daily_date] = row
            elif row == dates_encountered[daily_date]:
                if not self._add_to_report(104, line_num, date=daily_date):
                    success = False
                rows_to_remove.append(index)
            elif not self._add_to_report(105, line_num, date=daily_date):
                success = False

        rows_to_remove.reverse()
        dateList = extcsv.extcsv['DAILY']['Date']
        for date in dateList:
            if isinstance(date, (str, int)):
<<<<<<< HEAD
                stringType = True
=======
                is_string = True
>>>>>>> 70fe91ca
                if not self._add_to_report(102, daily_startline):
                    success = False
                break

<<<<<<< HEAD
        if not stringType:
=======
        if not is_string:
>>>>>>> 70fe91ca
            for index in rows_to_remove:
                for column in extcsv.extcsv['DAILY'].values():
                    column.pop(index)

            if not in_order:
                if not self._add_to_report(102, daily_startline):
                    success = False

                sorted_dates = sorted(extcsv.extcsv['DAILY']['Date'])
<<<<<<< HEAD
                sorted_daily = [dates_encountered[date]
=======
                sorted_daily = [dates_encountered[date_]
>>>>>>> 70fe91ca
                                for date_ in sorted_dates]

                for field_num, field in \
                        enumerate(extcsv.extcsv['DAILY'].keys()):
                    column = list(map(lambda row: row[field_num],
                                      sorted_daily))
                    extcsv.extcsv['DAILY'][field] = column

        return success

    def check_timestamps(self, extcsv):
        """
        Assess the two required #TIMESTAMP tables in <extcsv> for errors
        and inconsistencies. Returns True iff no errors were found.

        :param extcsv: A parsed Extended CSV file of TotalOzone data.
        :returns: `bool` of whether the two #TIMESTAMP tables are error-free.
        """

        LOGGER.debug('Assessing #TIMESTAMP tables for similarity')
        success = True

        timestamp1_date = extcsv.extcsv['TIMESTAMP']['Date']
        timestamp1_time = extcsv.extcsv['TIMESTAMP'].get('Time', None)
        daily_dates = extcsv.extcsv['DAILY']['Date']

        timestamp1_startline = extcsv.line_num('TIMESTAMP')
        timestamp1_valueline = timestamp1_startline + 2

        if timestamp1_date != daily_dates[0]:
            if not self._add_to_report(106, timestamp1_valueline):
                success = False
            extcsv.extcsv['TIMESTAMP']['Date'] = daily_dates[0]

        timestamp_count = extcsv.table_count('TIMESTAMP')
        if timestamp_count == 1:
            if not self._add_to_report(109):
                success = False

            utcoffset = extcsv.extcsv['TIMESTAMP']['UTCOffset']
            final_date = daily_dates[-1]

            timestamp2 = OrderedDict([
                ('UTCOffset', utcoffset),
                ('Date', final_date),
                ('Time', timestamp1_time)
            ])
            extcsv.extcsv['TIMESTAMP_2'] = timestamp2

        timestamp2_date = extcsv.extcsv['TIMESTAMP_2']['Date']
        timestamp2_time = extcsv.extcsv['TIMESTAMP_2']['Time']

        timestamp2_startline = extcsv.line_num('TIMESTAMP_2')
        timestamp2_valueline = None if timestamp2_startline is None \
            else timestamp2_startline + 2

        if timestamp2_date != daily_dates[-1]:
            if not self._add_to_report(107, timestamp2_valueline):
                success = False
            extcsv.extcsv['TIMESTAMP_2']['Date'] = daily_dates[-1]

        if timestamp2_time != timestamp1_time:
            if not self._add_to_report(90, timestamp2_valueline):
                success = False

        if timestamp_count > 2:
            timestamp3_startline = extcsv.line_num('TIMESTAMP_3')
            if not self._add_to_report(108, timestamp3_startline):
                success = False

            for ind in range(3, timestamp_count + 1):
                table_name = 'TIMESTAMP_' + str(ind)
                extcsv.remove_table(table_name)

        return success

    def check_monthly(self, extcsv):
        """
        Assess the correctness of the #MONTHLY table in <extcsv> in
        comparison with #DAILY. Returns True iff no errors were found.

        :param extcsv: A parsed Extended CSV file of TotalOzone data.
        :returns: `bool` of whether the #MONTHLY table is error-free.
        """

        LOGGER.debug('Assessing correctness of #MONTHLY table')
        success = True

        try:
            template_monthly = self.derive_monthly_from_daily(extcsv)
        except Exception as err:
            print(err)
            return False

        if 'MONTHLY' not in extcsv.extcsv:
            if not self._add_to_report(110):
                success = False
        else:
            present_monthly = extcsv.extcsv['MONTHLY']
            monthly_startline = extcsv.line_num('MONTHLY')
            monthly_valueline = monthly_startline + 2

            for field, derived_val in template_monthly.items():
                if field not in present_monthly:
                    if not self._add_to_report(111, monthly_valueline,
                                               field=field):
                        success = False
                elif present_monthly[field] != template_monthly[field]:
                    if not self._add_to_report(112, monthly_valueline,
                                               field=field):
                        success = False

        extcsv.extcsv['MONTHLY'] = template_monthly
        return success

    def derive_monthly_from_daily(self, extcsv):
        """
        Attempts to make a #MONTHLY table from the data found in #DAILY,
        and returns it as an OrderedDict if successful.

        If an error is encountered it is reported to the processing logs
        before an exception is raised.

        :param extcsv: A parsed Extended CSV file of TotalOzone data.
        :returns: An OrderedDict representing the derived #MONTHLY table.
        """

        LOGGER.debug('Regenerating #MONTHLY table from data')

        dates_column = extcsv.extcsv['DAILY']['Date']
        ozone_column = extcsv.extcsv['DAILY'].get('ColumnO3', None)

        daily_fieldline = extcsv.line_num('DAILY') + 1
        daily_valueline = daily_fieldline + 1

        if not ozone_column:
            self._add_to_report(113, daily_fieldline)
            msg = 'Cannot derive #MONTHLY table: #DAILY.ColumnO3 missing'
            raise Exception(msg)

        ozone_column = list(filter(bool, ozone_column))
        if len(ozone_column) == 0:
            self._add_to_report(101, daily_valueline)
            msg = 'Cannot derive #MONTHLY table: no ozone data in #DAILY'
            raise Exception(msg)

        first_date = dates_column[0]
        mean_ozone = round(statistics.mean(ozone_column), 1)
        stddev_ozone = 0 if len(ozone_column) == 1 \
            else round(statistics.stdev(ozone_column), 1)
        ozone_npts = len(ozone_column)

        monthly = OrderedDict([
            ('Date', first_date),
            ('ColumnO3', mean_ozone),
            ('StdDevO3', stddev_ozone),
            ('Npts', ozone_npts)
        ])
        return monthly


class TotalOzoneObsValidator(DatasetValidator):
    """
    Dataset-specific validator for TotalOzoneObs files.
    """

    def __init__(self, reporter):
        super(TotalOzoneObsValidator, self).__init__(reporter)

    def check_all(self, extcsv):
        """
        Assess any dataset-specific tables inside <extcsv> for errors.
        Returns True iff no errors were encountered.

        TotalOzoneObs errors include improper ordering of times in the
        #OBSERVATIONS tables.

        :param extcsv: A parsed Extended CSV file of TotalOzoneObs data.
        :returns: `bool` of whether the file's dataset-specific tables
                  are error-free.
        """

        LOGGER.info('Beginning TotalOzoneObs-specific checks')

        time_series_ok = self.check_time_series(extcsv)

        LOGGER.info('TotalOzoneObs-specific checks complete')
        return time_series_ok

    def check_time_series(self, extcsv):
        """
        Assess the ordering of Times in the #OBSERVATIONS table in <extcsv>.
        Returns True iff no errors were found.

        :param extcsv: A parsed Extended CSV file of TotalOzoneObs data.
        :returns: `bool` of whether the ordering of #OBSERVATIONS.Times
                  is error-free.
        """

        LOGGER.debug('Assessing order of #OBSERVATIONS.Time column')
        success = True

        observations = zip(*extcsv.extcsv['OBSERVATIONS'].values())
        observations_valueline = extcsv.line_num('OBSERVATIONS') + 2

        times_encountered = {}
        rows_to_remove = []

        in_order = True
        prev_time = None
        for index, row in enumerate(observations):
            line_num = observations_valueline + index
            time = row[0]

            if isinstance(prev_time, (str, int, type(None))):
                pass
            elif isinstance(time, (str, int, type(None))):
                success = False
                return success
            else:
                if prev_time and time < prev_time:
                    in_order = False
            prev_time = time

            if time not in times_encountered:
                times_encountered[time] = row
            elif row == times_encountered[time]:
                if not self._add_to_report(115, line_num, time=time):
                    success = False
                rows_to_remove.append(index)
            elif not self._add_to_report(116, line_num, time=time):
                success = False

        rows_to_remove.reverse()
        for index in rows_to_remove:
            for column in extcsv.extcsv['OBSERVATIONS'].values():
                column.pop(index)

        if not in_order:
            if not self._add_to_report(114, observations_valueline):
                success = False

            sorted_times = sorted(extcsv.extcsv['OBSERVATIONS']['Time'])
            sorted_rows = [times_encountered[time] for time in sorted_times]

            for field_num, field in enumerate(extcsv.extcsv['OBSERVATIONS']):
                column = list(map(lambda row: row[field_num], sorted_rows))
                extcsv.extcsv['OBSERVATIONS'][field] = column

        return success


class SpectralValidator(DatasetValidator):
    """
    Dataset-specific validator for Spectral files.
    """

    def __init__(self, reporter):
        super(SpectralValidator, self).__init__(reporter)

    def check_all(self, extcsv):
        """
        Assess any dataset-specific tables inside <extcsv> for errors.
        Returns True iff no errors were encountered.

        Spectral errors include incorrect groupings of #TIMESTAMP, #GLOBAL,
        and #GLOBAL_SUMMARY tables such that the counts of each are different.

        :param extcsv: A parsed Extended CSV file of Spectral data.
        :returns: `bool` of whether the file's dataset-specific tables
                  are error-free.
        """

        LOGGER.info('Beginning Spectral-specific checks')

        groupings_ok = self.check_groupings(extcsv)

        LOGGER.info('Spectral-specific checks complete')
        return groupings_ok

    def check_groupings(self, extcsv):
        """
        Assess the numbers of #TIMESTAMP, #GLOBAL, and #GLOBAL_SUMMARY tables
        in the input file <extcsv>. Returns True iff no errors were found.

        :param extcsv: A parsed Extended CSV file of Spectral data.
        :returns: `bool` of whether the file is free of table grouping errors.
        """

        LOGGER.debug('Assessing #TIMESTAMP, #GLOBAL, #GLOBAL_SUMMARY'
                     ' table counts')
        success = True

        summary_table = 'GLOBAL_SUMMARY_NSF' \
            if 'GLOBAL_SUMMARY_NSF' in extcsv.extcsv \
            else 'GLOBAL_SUMMARY'

        timestamp_count = extcsv.table_count('TIMESTAMP')
        global_count = extcsv.table_count('GLOBAL')
        summary_count = extcsv.table_count(summary_table)

        if not timestamp_count == global_count == summary_count:
            if not self._add_to_report(126, summary_table=summary_table):
                success = False

        return success


class LidarValidator(DatasetValidator):
    """
    Dataset-specific validator for Lidar files.
    """

    def __init__(self, reporter):
        super(LidarValidator, self).__init__(reporter)

    def check_all(self, extcsv):
        """
        Assess any dataset-specific tables inside <extcsv> for errors.
        Returns True iff no errors were encountered.

        Lidar errors include incorrect groupings of #OZONE_PROFILE and
        and #OZONE_SUMMARY tables such that the counts of each are different.

        :param extcsv: A parsed Extended CSV file of Lidar data.
        :returns: `bool` of whether the file's dataset-specific tables
                  are error-free.
        """

        LOGGER.info('Beginning Lidar-specific checks')

        groupings_ok = self.check_groupings(extcsv)

        LOGGER.info('Lidar-specific checks complete')
        return groupings_ok

    def check_groupings(self, extcsv):
        """
        Assess the numbers of #OZONE_PROFILE and #OZONE_SUMMARY tables
        in the input file <extcsv>. Returns True iff no errors were found.

        :param extcsv: A parsed Extended CSV file of Lidar data.
        :returns: `bool` of whether the file is free of table grouping errors.
        """

        LOGGER.debug('Assessing #OZONE_PROFILE, #GLOBAL_SUMMARY table counts')
        success = True

        profile_count = extcsv.table_count('OZONE_PROFILE')
        summary_count = extcsv.table_count('OZONE_SUMMARY')

        if profile_count != summary_count:
            if not self._add_to_report(125):
                success = False

        return success


class UmkehrValidator(DatasetValidator):
    """
    Dataset-specific validator for Umkehr files.
    """

    def __init__(self, reporter):
        super(UmkehrValidator, self).__init__(reporter)

    def check_all(self, extcsv):
        """
        Assess any dataset-specific tables inside <extcsv> for errors.
        Returns True iff no errors were encountered.

        Umkehr errors include inconsistencies between the two #TIMESTAMP
        tables and improper ordering of dates within their data tables.

        :param extcsv: A parsed Extended CSV file of Umkehr data.
        :returns: `bool` of whether the file's dataset-specific tables
                  are error-free.
        """

        LOGGER.info('Beginning Umkehr-specific checks')

        time_series_ok = self.check_time_series(extcsv)
        timestamps_ok = self.check_timestamps(extcsv)

        LOGGER.info('Umkehr-specific checks complete')
        return timestamps_ok and time_series_ok

    def check_time_series(self, extcsv):
        """
        Assess the ordering of dates in the data table (#N14_VALUES or
        #C_PROFILE) in <extcsv>. Returns True iff no errors were found.

        :param extcsv: A parsed Extended CSV file of Umkehr data.
        :returns: `bool` of whether the ordering of observation dates
                  is error-free.
        """

        level = extcsv.extcsv['CONTENT']['Level']
        data_table = 'N14_VALUES' if level == 1.0 else 'C_PROFILE'

        LOGGER.debug('Assessing order of #{}.Date column'.format(data_table))
        success = True

        data_table_valueline = extcsv.line_num(data_table) + 2
        dates_encountered = {}
        rows_to_remove = []

        columns = zip(*extcsv.extcsv[data_table].values())

        in_order = True
        prev_date = None
        for index, row in enumerate(columns):
            line_num = data_table_valueline + index
            observation_date = row[0]

            if prev_date and observation_date < prev_date:
                in_order = False
            prev_date = observation_date

            if observation_date not in dates_encountered:
                dates_encountered[observation_date] = row
            elif row == dates_encountered[observation_date]:
                if not self._add_to_report(119, line_num, table=data_table,
                                           date=observation_date):
                    success = False
                rows_to_remove.append(index)
            elif not self._add_to_report(120, line_num, table=data_table,
                                         date=observation_date):
                success = False

        rows_to_remove.reverse()
        for index in rows_to_remove:
            for column in extcsv.extcsv[data_table].values():
                column.pop(index)

        if not in_order:
            if not self._add_to_report(118, data_table_valueline,
                                       table=data_table):
                success = False

            sorted_dates = sorted(extcsv.extcsv[data_table]['Date'])
            sorted_rows = [dates_encountered[date_] for date_ in sorted_dates]

            for fieldnum, field in enumerate(extcsv.extcsv[data_table].keys()):
                column = list(map(lambda row: row[fieldnum], sorted_rows))
                extcsv.extcsv[data_table][field] = column

        return success

    def check_timestamps(self, extcsv):
        """
        Assess the two required #TIMESTAMP tables in <extcsv> for errors
        and inconsistencies. Returns True iff no errors were found.

        :param extcsv: A parsed Extended CSV file of Umkehr data.
        :returns: `bool` of whether the two #TIMESTAMP tables are error-free.
        """

        LOGGER.debug('Assessing #TIMESTAMP tables for similarity')
        success = True

        level = extcsv.extcsv['CONTENT']['Level']
        data_table = 'N14_VALUES' if level == 1.0 else 'C_PROFILE'

        timestamp1_date = extcsv.extcsv['TIMESTAMP']['Date']
        timestamp1_time = extcsv.extcsv['TIMESTAMP'].get('Time', None)
        observation_dates = extcsv.extcsv[data_table]['Date']

        timestamp1_startline = extcsv.line_num('TIMESTAMP')
        timestamp1_valueline = timestamp1_startline + 2

        if timestamp1_date != observation_dates[0]:
            if not self._add_to_report(121, timestamp1_valueline,
                                       table=data_table):
                success = False
            extcsv.extcsv['TIMESTAMP']['Date'] = observation_dates[0]

        timestamp_count = extcsv.table_count('TIMESTAMP')
        if timestamp_count == 1:
            if not self._add_to_report(123, table=data_table):
                success = False

            utcoffset = extcsv.extcsv['TIMESTAMP']['UTCOffset']
            final_date = observation_dates[-1]

            timestamp2 = OrderedDict([
                ('UTCOffset', utcoffset),
                ('Date', final_date),
                ('Time', timestamp1_time)
            ])
            extcsv.extcsv['TIMESTAMP_2'] = timestamp2

        timestamp2_date = extcsv.extcsv['TIMESTAMP_2']['Date']
        timestamp2_time = extcsv.extcsv['TIMESTAMP_2']['Time']

        timestamp2_startline = extcsv.line_num('TIMESTAMP_2')
        timestamp2_valueline = None if timestamp2_startline is None \
            else timestamp2_startline + 2

        if timestamp2_date != observation_dates[-1]:
            if not self._add_to_report(122, timestamp2_valueline,
                                       table=data_table):
                success = False

            extcsv.extcsv['TIMESTAMP_2']['Date'] = observation_dates[-1]

        if timestamp2_time != timestamp1_time:
            if not self._add_to_report(90, timestamp2_valueline):
                success = False

        if timestamp_count > 2:
            timestamp3_startline = extcsv.line_num('TIMESTAMP_3')
            if not self._add_to_report(108, timestamp3_startline):
                success = False

            for ind in range(3, timestamp_count + 1):
                table_name = 'TIMESTAMP_' + str(ind)
                extcsv.remove_table(table_name)

        return success<|MERGE_RESOLUTION|>--- conflicted
+++ resolved
@@ -180,11 +180,7 @@
 
         daily_columns = zip(*extcsv.extcsv['DAILY'].values())
 
-<<<<<<< HEAD
-        stringType = False
-=======
         is_string = False
->>>>>>> 70fe91ca
 
         in_order = True
         prev_date = None
@@ -213,20 +209,12 @@
         dateList = extcsv.extcsv['DAILY']['Date']
         for date in dateList:
             if isinstance(date, (str, int)):
-<<<<<<< HEAD
-                stringType = True
-=======
                 is_string = True
->>>>>>> 70fe91ca
                 if not self._add_to_report(102, daily_startline):
                     success = False
                 break
 
-<<<<<<< HEAD
-        if not stringType:
-=======
         if not is_string:
->>>>>>> 70fe91ca
             for index in rows_to_remove:
                 for column in extcsv.extcsv['DAILY'].values():
                     column.pop(index)
@@ -236,11 +224,7 @@
                     success = False
 
                 sorted_dates = sorted(extcsv.extcsv['DAILY']['Date'])
-<<<<<<< HEAD
-                sorted_daily = [dates_encountered[date]
-=======
                 sorted_daily = [dates_encountered[date_]
->>>>>>> 70fe91ca
                                 for date_ in sorted_dates]
 
                 for field_num, field in \
