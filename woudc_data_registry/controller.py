# =================================================================
#
# Terms and Conditions of Use
#
# Unless otherwise noted, computer program source code of this
# distribution # is covered under Crown Copyright, Government of
# Canada, and is distributed under the MIT License.
#
# The Canada wordmark and related graphics associated with this
# distribution are protected under trademark law and copyright law.
# No permission is granted to use them outside the parameters of
# the Government of Canada's corporate identity program. For
# more information, see
# http://www.tbs-sct.gc.ca/fip-pcim/index-eng.asp
#
# Copyright title to all 3rd party software distributed with this
# software is held by the respective copyright holders as noted in
# those files. Users are asked to read the 3rd Party Licenses
# referenced with those assets.
#
# Copyright (c) 2019 Government of Canada
#
# Permission is hereby granted, free of charge, to any person
# obtaining a copy of this software and associated documentation
# files (the "Software"), to deal in the Software without
# restriction, including without limitation the rights to use,
# copy, modify, merge, publish, distribute, sublicense, and/or sell
# copies of the Software, and to permit persons to whom the
# Software is furnished to do so, subject to the following
# conditions:
#
# The above copyright notice and this permission notice shall be
# included in all copies or substantial portions of the Software.
#
# THE SOFTWARE IS PROVIDED "AS IS", WITHOUT WARRANTY OF ANY KIND,
# EXPRESS OR IMPLIED, INCLUDING BUT NOT LIMITED TO THE WARRANTIES
# OF MERCHANTABILITY, FITNESS FOR A PARTICULAR PURPOSE AND
# NONINFRINGEMENT. IN NO EVENT SHALL THE AUTHORS OR COPYRIGHT
# HOLDERS BE LIABLE FOR ANY CLAIM, DAMAGES OR OTHER LIABILITY,
# WHETHER IN AN ACTION OF CONTRACT, TORT OR OTHERWISE, ARISING
# FROM, OUT OF OR IN CONNECTION WITH THE SOFTWARE OR THE USE OR
# OTHER DEALINGS IN THE SOFTWARE.
#
# =================================================================

import os
from pathlib import Path

import click
import logging

from woudc_data_registry import config
from woudc_data_registry.util import is_text_file, read_file

<<<<<<< HEAD
from woudc_data_registry.models import Contributor
=======
>>>>>>> b2f36b6d
from woudc_data_registry.parser import (ExtendedCSV, NonStandardDataError,
                                        MetadataValidationError)
from woudc_data_registry.processing import Process

from woudc_data_registry.registry import Registry
from woudc_data_registry.search import SearchIndex
from woudc_data_registry.report import ReportWriter

<<<<<<< HEAD

LOGGER = logging.getLogger(__name__)
=======
>>>>>>> b2f36b6d

LOGGER = logging.getLogger(__name__)

<<<<<<< HEAD
def orchestrate(source, working_dir, run_number=0,
=======

def orchestrate(source, working_dir,
>>>>>>> b2f36b6d
                metadata_only=False, verify_only=False, bypass=False):
    """
    Core orchestation workflow

    :param source: Path to input file or directory tree containing them.
    :param working_dir: Output directory for log and report files.
<<<<<<< HEAD
    :param run_number: Number of processing attempt in current processing run.
=======
>>>>>>> b2f36b6d
    :param metadata_only: `bool` of whether to verify only the
                          common metadata tables.
    :param verify_only: `bool` of whether to verify the file for correctness
                        without processing.
    :param bypass: `bool` of whether to skip permission prompts for adding
                   new records.
    :returns: void
    """

    files_to_process = []

    if os.path.isfile(source):
<<<<<<< HEAD
        ftp_path = Path(source).parent.resolve()
        ftp_parent = os.path.basename(str(ftp_path))
        files_to_process = [(source, ftp_parent)]
    elif os.path.isdir(source):
        for root, dirs, files in os.walk(source):
            ftp_parent = os.path.basename(root)

=======
        files_to_process = [source]
    elif os.path.isdir(source):
        for root, dirs, files in os.walk(source):
>>>>>>> b2f36b6d
            for f in files:
                fullpath = os.path.join(root, f)
                files_to_process.append((fullpath, ftp_parent))

    files_to_process.sort()

    passed = []
    failed = []

    registry = Registry()
    search_engine = SearchIndex()

<<<<<<< HEAD
    reporter = ReportWriter(working_dir, run_number)
=======
    reporter = ReportWriter(working_dir)
>>>>>>> b2f36b6d

    with click.progressbar(files_to_process, label='Processing files') as run_:
        for file_to_process, contributor in run_:
            click.echo('Processing filename: {}'.format(file_to_process))

            LOGGER.info('Detecting file')
            if not is_text_file(file_to_process):
<<<<<<< HEAD
                _, is_error = reporter.add_message(1)
                if is_error:
                    reporter.record_failing_file(file_to_process, contributor)
=======
                if reporter.add_message(1):  # If code 1 is an error
>>>>>>> b2f36b6d
                    failed.append(file_to_process)
                    continue

            try:
                contents = read_file(file_to_process)

                LOGGER.info('Parsing data record')
                extcsv = ExtendedCSV(contents, reporter)

                LOGGER.info('Validating Extended CSV')
                extcsv.validate_metadata_tables()
<<<<<<< HEAD
                contributor = extcsv.extcsv['DATA_GENERATION']['Agency']

=======
>>>>>>> b2f36b6d
                if not metadata_only:
                    extcsv.validate_dataset_tables()
                LOGGER.info('Valid Extended CSV')

                p = Process(registry, search_engine, reporter)
                data_record = p.validate(extcsv, metadata_only=metadata_only,
                                         bypass=bypass)

                if data_record is None:
                    click.echo('Not ingesting')
                    failed.append(file_to_process)
<<<<<<< HEAD
                    reporter.record_failing_file(file_to_process, contributor,
                                                 extcsv=extcsv)
=======
>>>>>>> b2f36b6d
                else:
                    data_record.ingest_filepath = file_to_process
                    data_record.filename = os.path.basename(file_to_process)
                    data_record.url = \
                        data_record.get_waf_path(config.WDR_WAF_BASEURL)
                    data_record.output_filepath = \
                        data_record.get_waf_path(config.WDR_WAF_BASEDIR)

                    if verify_only:
                        click.echo('Verified but not ingested')
                    else:
                        p.persist()
                        click.echo('Ingested successfully')

<<<<<<< HEAD
                    reporter.record_passing_file(file_to_process, extcsv,
                                                 data_record)
=======
>>>>>>> b2f36b6d
                    passed.append(file_to_process)

            except UnicodeDecodeError as err:
                LOGGER.error('Unknown file format: {}'.format(err))

                click.echo('Not ingested')
<<<<<<< HEAD
                reporter.record_failing_file(file_to_process, contributor)
=======
>>>>>>> b2f36b6d
                failed.append(file_to_process)
            except NonStandardDataError as err:
                LOGGER.error('Invalid Extended CSV: {}'.format(err.errors))

                click.echo('Not ingested')
<<<<<<< HEAD
                reporter.record_failing_file(file_to_process, contributor)
=======
>>>>>>> b2f36b6d
                failed.append(file_to_process)
            except MetadataValidationError as err:
                LOGGER.error('Invalid Extended CSV: {}'.format(err.errors))

                click.echo('Not ingested')
<<<<<<< HEAD
                reporter.record_failing_file(file_to_process, contributor)
=======
>>>>>>> b2f36b6d
                failed.append(file_to_process)
            except Exception as err:
                click.echo('Processing failed: {}'.format(err))
                reporter.record_failing_file(file_to_process, contributor)
                failed.append(file_to_process)

    registry.close_session()

    for name in files_to_process:
        if name in passed:
            click.echo('Pass: {}'.format(name))
        elif name in failed:
            click.echo('Fail: {}'.format(name))

    click.echo('({}/{} files passed)'
               .format(len(passed), len(files_to_process)))


@click.group()
def data():
    """Data processing"""
    pass


@click.command()
@click.pass_context
@click.argument('source', type=click.Path(exists=True, resolve_path=True,
                                          dir_okay=True, file_okay=True))
@click.option('--working-dir', '-w', 'working_dir', default=None,
              help='Path to main output directory for logs and reports')
@click.option('--lax', '-l', 'lax', is_flag=True,
              help='Only validate core metadata tables')
@click.option('--yes', '-y', 'bypass', is_flag=True, default=False,
              help='Bypass permission prompts while ingesting')
<<<<<<< HEAD
@click.option('--run', '-r', 'run', type=click.INT, default=0,
              help='Processing attempt number in current processing run')
def ingest(ctx, source, working_dir, lax, bypass, run):
    """ingest a single data submission or directory of files"""

    orchestrate(source, working_dir, metadata_only=lax, bypass=bypass,
                run_number=run)
=======
def ingest(ctx, source, working_dir, lax, bypass):
    """ingest a single data submission or directory of files"""

    orchestrate(source, working_dir, metadata_only=lax, bypass=bypass)
>>>>>>> b2f36b6d


@click.command()
@click.pass_context
@click.argument('source', type=click.Path(exists=True, resolve_path=True,
                                          dir_okay=True, file_okay=True))
@click.option('--lax', '-l', 'lax', is_flag=True,
              help='Only validate core metadata tables')
@click.option('--yes', '-y', 'bypass', is_flag=True, default=False,
              help='Bypass permission prompts while ingesting')
def verify(ctx, source, lax, bypass):
    """verify a single data submission or directory of files"""

    orchestrate(source, None, metadata_only=lax,
                verify_only=True, bypass=bypass)
<<<<<<< HEAD


@click.command()
@click.pass_context
@click.option('--working-dir', '-w', 'working_dir', required=True,
              type=click.Path(exists=True, resolve_path=True, file_okay=False))
def generate_emails(ctx, working_dir):
    """Write an email report based on the processing run in <working_dir>"""

    registry = Registry()
    report = ReportBuilder(working_dir)

    contributors = registry.query_full_index(Contributor)
    addresses = {model.acronym: model.email for model in contributors}

    report.write_email_report(addresses)
=======
>>>>>>> b2f36b6d


data.add_command(ingest)
data.add_command(verify)
data.add_command(generate_emails, name='generate-emails')<|MERGE_RESOLUTION|>--- conflicted
+++ resolved
@@ -52,10 +52,6 @@
 from woudc_data_registry import config
 from woudc_data_registry.util import is_text_file, read_file
 
-<<<<<<< HEAD
-from woudc_data_registry.models import Contributor
-=======
->>>>>>> b2f36b6d
 from woudc_data_registry.parser import (ExtendedCSV, NonStandardDataError,
                                         MetadataValidationError)
 from woudc_data_registry.processing import Process
@@ -64,30 +60,18 @@
 from woudc_data_registry.search import SearchIndex
 from woudc_data_registry.report import ReportWriter
 
-<<<<<<< HEAD
 
 LOGGER = logging.getLogger(__name__)
-=======
->>>>>>> b2f36b6d
-
-LOGGER = logging.getLogger(__name__)
-
-<<<<<<< HEAD
+
+
 def orchestrate(source, working_dir, run_number=0,
-=======
-
-def orchestrate(source, working_dir,
->>>>>>> b2f36b6d
                 metadata_only=False, verify_only=False, bypass=False):
     """
     Core orchestation workflow
 
     :param source: Path to input file or directory tree containing them.
     :param working_dir: Output directory for log and report files.
-<<<<<<< HEAD
     :param run_number: Number of processing attempt in current processing run.
-=======
->>>>>>> b2f36b6d
     :param metadata_only: `bool` of whether to verify only the
                           common metadata tables.
     :param verify_only: `bool` of whether to verify the file for correctness
@@ -100,7 +84,6 @@
     files_to_process = []
 
     if os.path.isfile(source):
-<<<<<<< HEAD
         ftp_path = Path(source).parent.resolve()
         ftp_parent = os.path.basename(str(ftp_path))
         files_to_process = [(source, ftp_parent)]
@@ -108,11 +91,6 @@
         for root, dirs, files in os.walk(source):
             ftp_parent = os.path.basename(root)
 
-=======
-        files_to_process = [source]
-    elif os.path.isdir(source):
-        for root, dirs, files in os.walk(source):
->>>>>>> b2f36b6d
             for f in files:
                 fullpath = os.path.join(root, f)
                 files_to_process.append((fullpath, ftp_parent))
@@ -125,11 +103,7 @@
     registry = Registry()
     search_engine = SearchIndex()
 
-<<<<<<< HEAD
     reporter = ReportWriter(working_dir, run_number)
-=======
-    reporter = ReportWriter(working_dir)
->>>>>>> b2f36b6d
 
     with click.progressbar(files_to_process, label='Processing files') as run_:
         for file_to_process, contributor in run_:
@@ -137,13 +111,9 @@
 
             LOGGER.info('Detecting file')
             if not is_text_file(file_to_process):
-<<<<<<< HEAD
                 _, is_error = reporter.add_message(1)
                 if is_error:
                     reporter.record_failing_file(file_to_process, contributor)
-=======
-                if reporter.add_message(1):  # If code 1 is an error
->>>>>>> b2f36b6d
                     failed.append(file_to_process)
                     continue
 
@@ -155,11 +125,8 @@
 
                 LOGGER.info('Validating Extended CSV')
                 extcsv.validate_metadata_tables()
-<<<<<<< HEAD
                 contributor = extcsv.extcsv['DATA_GENERATION']['Agency']
 
-=======
->>>>>>> b2f36b6d
                 if not metadata_only:
                     extcsv.validate_dataset_tables()
                 LOGGER.info('Valid Extended CSV')
@@ -171,11 +138,8 @@
                 if data_record is None:
                     click.echo('Not ingesting')
                     failed.append(file_to_process)
-<<<<<<< HEAD
                     reporter.record_failing_file(file_to_process, contributor,
                                                  extcsv=extcsv)
-=======
->>>>>>> b2f36b6d
                 else:
                     data_record.ingest_filepath = file_to_process
                     data_record.filename = os.path.basename(file_to_process)
@@ -190,39 +154,27 @@
                         p.persist()
                         click.echo('Ingested successfully')
 
-<<<<<<< HEAD
                     reporter.record_passing_file(file_to_process, extcsv,
                                                  data_record)
-=======
->>>>>>> b2f36b6d
                     passed.append(file_to_process)
 
             except UnicodeDecodeError as err:
                 LOGGER.error('Unknown file format: {}'.format(err))
 
                 click.echo('Not ingested')
-<<<<<<< HEAD
-                reporter.record_failing_file(file_to_process, contributor)
-=======
->>>>>>> b2f36b6d
+                reporter.record_failing_file(file_to_process, contributor)
                 failed.append(file_to_process)
             except NonStandardDataError as err:
                 LOGGER.error('Invalid Extended CSV: {}'.format(err.errors))
 
                 click.echo('Not ingested')
-<<<<<<< HEAD
-                reporter.record_failing_file(file_to_process, contributor)
-=======
->>>>>>> b2f36b6d
+                reporter.record_failing_file(file_to_process, contributor)
                 failed.append(file_to_process)
             except MetadataValidationError as err:
                 LOGGER.error('Invalid Extended CSV: {}'.format(err.errors))
 
                 click.echo('Not ingested')
-<<<<<<< HEAD
-                reporter.record_failing_file(file_to_process, contributor)
-=======
->>>>>>> b2f36b6d
+                reporter.record_failing_file(file_to_process, contributor)
                 failed.append(file_to_process)
             except Exception as err:
                 click.echo('Processing failed: {}'.format(err))
@@ -257,7 +209,6 @@
               help='Only validate core metadata tables')
 @click.option('--yes', '-y', 'bypass', is_flag=True, default=False,
               help='Bypass permission prompts while ingesting')
-<<<<<<< HEAD
 @click.option('--run', '-r', 'run', type=click.INT, default=0,
               help='Processing attempt number in current processing run')
 def ingest(ctx, source, working_dir, lax, bypass, run):
@@ -265,12 +216,6 @@
 
     orchestrate(source, working_dir, metadata_only=lax, bypass=bypass,
                 run_number=run)
-=======
-def ingest(ctx, source, working_dir, lax, bypass):
-    """ingest a single data submission or directory of files"""
-
-    orchestrate(source, working_dir, metadata_only=lax, bypass=bypass)
->>>>>>> b2f36b6d
 
 
 @click.command()
@@ -286,25 +231,6 @@
 
     orchestrate(source, None, metadata_only=lax,
                 verify_only=True, bypass=bypass)
-<<<<<<< HEAD
-
-
-@click.command()
-@click.pass_context
-@click.option('--working-dir', '-w', 'working_dir', required=True,
-              type=click.Path(exists=True, resolve_path=True, file_okay=False))
-def generate_emails(ctx, working_dir):
-    """Write an email report based on the processing run in <working_dir>"""
-
-    registry = Registry()
-    report = ReportBuilder(working_dir)
-
-    contributors = registry.query_full_index(Contributor)
-    addresses = {model.acronym: model.email for model in contributors}
-
-    report.write_email_report(addresses)
-=======
->>>>>>> b2f36b6d
 
 
 data.add_command(ingest)
