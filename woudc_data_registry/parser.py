--- conflicted
+++ resolved
@@ -695,11 +695,7 @@
                 ]
 
                 if schema[table_type]['rows'] == 1:
-<<<<<<< HEAD
-                    if converted == []:
-=======
                     if not converted:
->>>>>>> 70fe91ca
                         converted.append(None)
                     self.extcsv[table_name][field] = converted[0]
                 else:
