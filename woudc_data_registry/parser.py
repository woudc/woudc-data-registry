--- conflicted
+++ resolved
@@ -695,11 +695,7 @@
                 ]
 
                 if schema[table_type]['rows'] == 1:
-<<<<<<< HEAD
-                    if converted == []:
-=======
                     if not converted:
->>>>>>> f6cf9d8f
                         converted.append(None)
                     self.extcsv[table_name][field] = converted[0]
                 else:
