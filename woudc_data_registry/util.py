--- conflicted
+++ resolved
@@ -55,25 +55,10 @@
 RFC3339_DATETIME_FORMAT = '%Y-%m-%dT%H:%M:%SZ'
 
 
-<<<<<<< HEAD
-def send_email(
-                message,
-                subject,
-                from_email_address,
-                to_email_addresses,
-                host,
-                port,
-                cc_addresses=None,
-                bcc_addresses=None,
-                secure=False,
-                from_email_password=None
-                ):
-=======
 def send_email(message, subject, from_email_address, to_email_addresses,
                host, port, cc_addresses=None, bcc_addresses=None, secure=False,
                from_email_password=None):
 
->>>>>>> fbf21558
     """
     Send email
 
@@ -83,11 +68,7 @@
     :param to_email_addresses: list of emails of the receipients
     :param host: host of SMTP server
     :param cc_addresses: list of cc email addresses
-<<<<<<< HEAD
-    :paramm port: port on SMTP server
-=======
     :param port: port on SMTP server
->>>>>>> fbf21558
     :param secure: Turn on/off TLS
     :param from_email_password: password of sender, if TLS is turned on
     :returns: list of emailing statuses
@@ -112,10 +93,8 @@
 
     send_statuses = []
     cc = False
-<<<<<<< HEAD
-=======
+
     LOGGER.debug('cc: {}' .format(cc_addresses))
->>>>>>> fbf21558
     # cc
     if all([
             cc_addresses is not None,
@@ -123,10 +102,8 @@
             ]):
         to_email_addresses += cc_addresses
         cc = True
-<<<<<<< HEAD
-=======
+
     LOGGER.debug('bcc: {}' .format(bcc_addresses))
->>>>>>> fbf21558
     # bcc
     if all([
             bcc_addresses is not None,
@@ -134,30 +111,6 @@
             ]):
         to_email_addresses += bcc_addresses
 
-<<<<<<< HEAD
-    if isinstance(to_email_addresses, str):
-        to_email_addresses = to_email_addresses.split(';')
-
-    for to in to_email_addresses:
-        # set up the message
-        msg = MIMEMultipart()
-        msg['From'] = from_email_address
-        msg['To'] = to
-        if cc:
-            msg['cc'] = ','.join(cc_addresses)
-        msg['Subject'] = subject
-        msg.attach(MIMEText(message, 'plain'))
-        text = msg.as_string()
-        # send message
-        try:
-            send_status = server.sendmail(msg['From'], msg['To'], text)
-            send_statuses.append(send_status)
-        except Exception as err:
-            msg = 'Unable to send mail from: {} to {}: {}'.format(
-                msg['From'], msg['To'], err)
-            LOGGER.error(msg)
-            raise err
-=======
     LOGGER.debug('to_email: {}' .format(to_email_addresses))
     if isinstance(to_email_addresses, str):
         to_email_addresses = to_email_addresses.split(';')
@@ -192,7 +145,6 @@
 
         LOGGER.error(error_msg)
         raise err
->>>>>>> fbf21558
 
     server.quit()
 
