# =================================================================
#
# Terms and Conditions of Use
#
# Unless otherwise noted, computer program source code of this
# distribution # is covered under Crown Copyright, Government of
# Canada, and is distributed under the MIT License.
#
# The Canada wordmark and related graphics associated with this
# distribution are protected under trademark law and copyright law.
# No permission is granted to use them outside the parameters of
# the Government of Canada's corporate identity program. For
# more information, see
# http://www.tbs-sct.gc.ca/fip-pcim/index-eng.asp
#
# Copyright title to all 3rd party software distributed with this
# software is held by the respective copyright holders as noted in
# those files. Users are asked to read the 3rd Party Licenses
# referenced with those assets.
#
# Copyright (c) 2019 Government of Canada
#
# Permission is hereby granted, free of charge, to any person
# obtaining a copy of this software and associated documentation
# files (the "Software"), to deal in the Software without
# restriction, including without limitation the rights to use,
# copy, modify, merge, publish, distribute, sublicense, and/or sell
# copies of the Software, and to permit persons to whom the
# Software is furnished to do so, subject to the following
# conditions:
#
# The above copyright notice and this permission notice shall be
# included in all copies or substantial portions of the Software.
#
# THE SOFTWARE IS PROVIDED "AS IS", WITHOUT WARRANTY OF ANY KIND,
# EXPRESS OR IMPLIED, INCLUDING BUT NOT LIMITED TO THE WARRANTIES
# OF MERCHANTABILITY, FITNESS FOR A PARTICULAR PURPOSE AND
# NONINFRINGEMENT. IN NO EVENT SHALL THE AUTHORS OR COPYRIGHT
# HOLDERS BE LIABLE FOR ANY CLAIM, DAMAGES OR OTHER LIABILITY,
# WHETHER IN AN ACTION OF CONTRACT, TORT OR OTHERWISE, ARISING
# FROM, OUT OF OR IN CONNECTION WITH THE SOFTWARE OR THE USE OR
# OTHER DEALINGS IN THE SOFTWARE.
#
# =================================================================

import datetime
import logging

import click
import csv
import json
import codecs
from sqlalchemy import (Boolean, Column, create_engine, Date, DateTime,
                        Float, Enum, ForeignKey, Integer, String, Time,
                        UniqueConstraint, ForeignKeyConstraint)
from sqlalchemy.exc import OperationalError, ProgrammingError
from sqlalchemy.ext.declarative import declarative_base
from sqlalchemy.orm import relationship

from woudc_data_registry import config, registry
from woudc_data_registry.search import SearchIndex, search
from woudc_data_registry.util import point2geojsongeometry, strftime_rfc3339

base = declarative_base()

LOGGER = logging.getLogger(__name__)

WMO_REGION_ENUM = Enum('I', 'II', 'III', 'IV', 'V', 'VI', 'the Antarctic',
                       'International Waters', name='wmo_region_id')


class Country(base):
    """
    Data Registry Country

    https://www.wmo.int/cpdb/data/membersandterritories.json

    """

    __tablename__ = 'countries'

    id_field = 'country_id'
    id_dependencies = []  # No ID dependencies

    country_id = Column(String, nullable=False, primary_key=True)
    name_en = Column(String, nullable=False, unique=True)
    name_fr = Column(String, nullable=False, unique=True)
    wmo_region_id = Column(WMO_REGION_ENUM, nullable=False)
    regional_involvement = Column(String, nullable=False)
    wmo_membership = Column(Date, nullable=True)
    link = Column(String, nullable=False)

    def __init__(self, dict_):
        self.country_id = dict_['id']
        self.name_en = dict_['country_name']
        self.name_fr = dict_['french_name']

        self.wmo_region_id = dict_['wmo_region_id']
        self.regional_involvement = dict_['regional_involvement']
        self.link = dict_['link']

        if 'wmo_membership' in dict_:
            try:
                wmo_membership_ = datetime.datetime.strptime(
                    dict_['wmo_membership'], '%Y-%m-%d').date()
            except ValueError as err:
                LOGGER.warning(err)
                wmo_membership_ = None
        else:
            wmo_membership_ = None

        self.wmo_membership = wmo_membership_

    @property
    def __geo_interface__(self):
        return {
            'id': self.country_id,
            'type': 'Feature',
            'geometry': None,
            'properties': {
                'identifier': self.country_id,
                'country_name_en': self.name_en,
                'country_name_fr': self.name_fr,
                'wmo_region_id': self.wmo_region_id,
                'wmo_membership': strftime_rfc3339(self.wmo_membership),
                'regional_involvement': self.regional_involvement,
                'link': self.link
            }
        }

    def __repr__(self):
        return 'Country ({}, {})'.format(self.country_id, self.name_en)


class Contributor(base):
    """Data Registry Contributor"""

    __tablename__ = 'contributors'
    __table_args__ = (UniqueConstraint('contributor_id'),
                      UniqueConstraint('acronym', 'project_id'))

    id_field = 'contributor_id'
    id_dependencies = ['acronym', 'project_id']

    contributor_id = Column(String, primary_key=True)

    name = Column(String, nullable=False)
    acronym = Column(String, nullable=False)
    country_id = Column(String, ForeignKey('countries.country_id'),
                        nullable=False)
    project_id = Column(String, ForeignKey('projects.project_id'),
                        nullable=False, default='WOUDC')

    wmo_region_id = Column(WMO_REGION_ENUM, nullable=False)
    url = Column(String, nullable=False)
    email = Column(String, nullable=False)
    ftp_username = Column(String, nullable=False)

    active = Column(Boolean, nullable=False, default=True)
    start_date = Column(Date, nullable=False)
    end_date = Column(Date, nullable=True)
    last_validated_datetime = Column(DateTime, nullable=False,
                                     default=datetime.datetime.utcnow())

    x = Column(Float, nullable=False)
    y = Column(Float, nullable=False)

    # relationships
    country = relationship('Country', backref=__tablename__)

    def __init__(self, dict_):
        """serializer"""

        self.country_id = dict_['country_id']
        self.project_id = dict_['project_id']

        self.name = dict_['name']
        self.acronym = dict_['acronym']

        self.generate_ids()

        self.wmo_region_id = dict_['wmo_region_id']
        self.url = dict_['url']
        self.email = dict_['email']
        self.ftp_username = dict_['ftp_username']

        try:
            if isinstance(dict_['start_date'], datetime.date):
                self.start_date = dict_['start_date']
            else:
                self.start_date = datetime.datetime.strptime(
                    dict_['start_date'], '%Y-%m-%d').date()
            if dict_['end_date'] is None \
               or isinstance(dict_['end_date'], datetime.date):
                self.end_date = dict_['end_date']
            elif dict_['end_date']:
                self.end_date = datetime.datetime.strptime(
                    dict_['end_date'], '%Y-%m-%d').date()
        except Exception as err:
            LOGGER.error(err)

        self.active = dict_.get('active', True)
        self.last_validated_datetime = datetime.datetime.utcnow()
        self.x = dict_['x']
        self.y = dict_['y']

    @property
    def __geo_interface__(self):
        return {
            'id': self.contributor_id,
            'type': 'Feature',
            'geometry': point2geojsongeometry(self.x, self.y),
            'properties': {
                'identifier': self.contributor_id,
                'acronym': self.acronym,
                'name': self.name,
                'project': self.project_id,
                'country_name_en': self.country.name_en,
                'country_name_fr': self.country.name_fr,
                'wmo_region_id': self.wmo_region_id,
                'url': self.url,
                'active': self.active,
                'start_date': strftime_rfc3339(self.start_date),
                'end_date': strftime_rfc3339(self.end_date),
                'last_validated_datetime':
                    strftime_rfc3339(self.last_validated_datetime)
            }
        }

    def __repr__(self):
        return 'Contributor ({}, {})'.format(self.contributor_id, self.name)

    def generate_ids(self):
        """Builds and sets class ID field from other attributes"""

        if all([hasattr(self, field) and getattr(self, field) is not None
                for field in self.id_dependencies]):
            components = [getattr(self, field)
                          for field in self.id_dependencies]
            self.contributor_id = ':'.join(map(str, components))


class Dataset(base):
    """Data Registry Dataset"""

    __tablename__ = 'datasets'

    id_field = 'dataset_id'
    id_dependencies = []  # No ID dependencies

    dataset_id = Column(String, primary_key=True)

    data_class = Column(String, nullable=False)

    def __init__(self, dict_):
        self.dataset_id = dict_['dataset_id']

        self.data_class = dict_['data_class']

    @property
    def __geo_interface__(self):
        return {
            'id': self.dataset_id,
            'type': 'Feature',
            'geometry': None,
            'properties': {
                'identifier': self.dataset_id,
                'data_class': self.data_class
            }
        }

    def __repr__(self):
        return 'Dataset ({})'.format(self.dataset_id)


class Instrument(base):
    """Data Registry Instrument"""

    __tablename__ = 'instruments'

    id_field = 'instrument_id'
    id_dependencies = ['name', 'model', 'serial',
                       'dataset_id', 'deployment_id']

    instrument_id = Column(String, primary_key=True)
    station_id = Column(String, ForeignKey('stations.station_id'),
                        nullable=False)
    dataset_id = Column(String, ForeignKey('datasets.dataset_id'),
                        nullable=False)
    deployment_id = Column(String, ForeignKey('deployments.deployment_id'),
                           nullable=False)

    name = Column(String, nullable=False)
    model = Column(String, nullable=False)
    serial = Column(String, nullable=False)

    start_date = Column(Date, nullable=False)
    end_date = Column(Date, nullable=True)

    x = Column(Float, nullable=False)
    y = Column(Float, nullable=False)
    z = Column(Float, nullable=False)

    # relationships
    station = relationship('Station', backref=__tablename__)
    dataset = relationship('Dataset', backref=__tablename__)
    deployment = relationship('Deployment', backref=__tablename__)

    def __init__(self, dict_):
        self.station_id = dict_['station_id']
        self.dataset_id = dict_['dataset_id']
        self.contributor = dict_['contributor']
        self.project = dict_['project']

        self.name = dict_['name']
        self.model = dict_['model']
        self.serial = dict_['serial']

        self.generate_ids()
        try:
            if isinstance(dict_['start_date'], datetime.date):
                self.start_date = dict_['start_date']
            else:
                self.start_date = datetime.datetime.strptime(
                    dict_['start_date'], '%Y-%m-%d').date()
            if dict_['end_date'] is None \
               or isinstance(dict_['end_date'], datetime.date):
                self.end_date = dict_['end_date']
            elif dict_['end_date']:
                self.end_date = datetime.datetime.strptime(
                    dict_['end_date'], '%Y-%m-%d').date()
        except Exception as err:
            LOGGER.error(err)

        self.x = dict_['x']
        self.y = dict_['y']
        self.z = dict_['z']

    @property
    def __geo_interface__(self):
        waf_basepath = config.WDR_WAF_BASEURL

        dataset_folder = '{}_1.0_1'.format(self.dataset_id)
        station_folder = '{}{}'.format(self.station.station_type.lower(),
                                       self.station_id)
        instrument_folder = self.name.lower()

        return {
            'id': self.instrument_id,
            'type': 'Feature',
            'geometry': point2geojsongeometry(self.x, self.y, self.z),
            'properties': {
                'identifier': self.instrument_id,
                'station_id': self.station_id,
                'station_name': self.station.station_name.name,
                'data_class': self.dataset.data_class,
                'dataset': self.dataset_id,
                'contributor_name': self.deployment.contributor.name,
                'name': self.name,
                'model': self.model,
                'serial': self.serial,
                'start_date': strftime_rfc3339(self.start_date),
                'end_date': strftime_rfc3339(self.end_date),
                'waf_url': '/'.join([waf_basepath, dataset_folder,
                                     station_folder, instrument_folder])
            }
        }

    def __repr__(self):
        return 'Instrument ({})'.format(self.instrument_id)

    def generate_ids(self):
        """Builds and sets class ID field from other attributes"""
        if hasattr(self, 'contributor') and hasattr(self, 'project'):
            self.deployment_id = ':'.join([self.station_id, self.contributor,
                                          self.project])

        if all([hasattr(self, field) and getattr(self, field) is not None
                for field in self.id_dependencies]):
            components = [getattr(self, field)
                          for field in self.id_dependencies]
            self.instrument_id = ':'.join(map(str, components))


class Project(base):
    """Data Registry Project"""

    __tablename__ = 'projects'

    id_field = 'project_id'
    id_dependencies = []  # No ID dependencies

    project_id = Column(String, primary_key=True)

    def __init__(self, dict_):
        self.project_id = dict_['project_id']

    @property
    def __geo_interface__(self):
        return {
            'id': self.project_id,
            'type': 'Feature',
            'geometry': None,
            'properties': {
                'identifier': self.project_id
            }
        }

    def __repr__(self):
        return 'Project ({})'.format(self.project_id)


class Station(base):
    """Data Registry Station"""

    __tablename__ = 'stations'
    __table_args__ = (UniqueConstraint('station_id'),)

    id_field = 'station_id'
    id_dependencies = []  # No ID dependencies
    stn_type_enum = Enum('STN', 'SHP', name='type')

    station_id = Column(String, primary_key=True)
    station_name_id = Column(String,
                             ForeignKey('station_names.station_name_id'),
                             nullable=False)
    station_type = Column(stn_type_enum, nullable=False)
    gaw_id = Column(String, nullable=True)
    country_id = Column(String, ForeignKey('countries.country_id'),
                        nullable=False)
    wmo_region_id = Column(WMO_REGION_ENUM, nullable=False)
    active = Column(Boolean, nullable=False, default=True)

    start_date = Column(Date, nullable=False)
    end_date = Column(Date, nullable=True)

    last_validated_datetime = Column(DateTime, nullable=False,
                                     default=datetime.datetime.utcnow())

    x = Column(Float, nullable=False)
    y = Column(Float, nullable=False)
    z = Column(Float, nullable=False)

    # relationships
    country = relationship('Country', backref=__tablename__)
    station_name = relationship('StationName', backref=__tablename__)

    def __init__(self, dict_):
        """serializer"""

        self.station_id = dict_['station_id']
        self.station_name_id = '{}:{}' \
            .format(self.station_id, dict_['station_name'])
        self.station_type = dict_['station_type']

        self._name = dict_['station_name']

        if dict_['gaw_id'] != '':
            self.gaw_id = dict_['gaw_id']

        self.country_id = dict_['country_id']
        self.wmo_region_id = dict_['wmo_region_id']

        try:
            if isinstance(dict_['start_date'], datetime.date):
                self.start_date = dict_['start_date']
            else:
                self.start_date = datetime.datetime.strptime(
                    dict_['start_date'], '%Y-%m-%d').date()
            if dict_['end_date'] is None \
               or isinstance(dict_['end_date'], datetime.date):
                self.end_date = dict_['end_date']
            elif dict_['end_date']:
                self.end_date = datetime.datetime.strptime(
                    dict_['end_date'], '%Y-%m-%d').date()
        except Exception as err:
            LOGGER.error(err)

        self.last_validated_datetime = datetime.datetime.utcnow()

        self.x = dict_['x']
        self.y = dict_['y']
        self.z = dict_['z']

    @property
    def name(self):
        if hasattr(self, '_name'):
            return self._name
        else:
            return self.station_name.name

    @property
    def __geo_interface__(self):
        gaw_baseurl = 'https://gawsis.meteoswiss.ch/GAWSIS/index.html#' \
                      '/search/station/stationReportDetails'
        gaw_pagename = '0-20008-0-{}'.format(self.gaw_id)

        return {
            'id': self.station_id,
            'type': 'Feature',
            'geometry': point2geojsongeometry(self.x, self.y, self.z),
            'properties': {
                'woudc_id': self.station_id,
                'gaw_id': self.gaw_id,
                'name': self.station_name.name,
                'type': self.station_type,
                'country_name_en': self.country.name_en,
                'country_name_fr': self.country.name_fr,
                'wmo_region_id': self.wmo_region_id,
                'active': self.active,
                'start_date': strftime_rfc3339(self.start_date),
                'end_date': strftime_rfc3339(self.end_date),
                'last_validated_datetime':
                    strftime_rfc3339(self.last_validated_datetime),
                'gaw_url': '{}/{}'.format(gaw_baseurl, gaw_pagename)
            }
        }

    def __repr__(self):
        return 'Station ({}, {})'.format(self.station_id,
                                         self.station_name.name)


class StationName(base):
    """Data Registry Station Alternative Name"""

    __tablename__ = 'station_names'
    __table_args__ = (UniqueConstraint('station_name_id'),)

    id_field = 'station_name_id'
    id_dependencies = ['station_id', 'name']

    station_name_id = Column(String, primary_key=True)
    station_id = Column(String, nullable=False)
    name = Column(String, nullable=False)

    def __init__(self, dict_):
        self.station_id = dict_['station_id']
        self.name = dict_['name']

        self.generate_ids()

    def __repr__(self):
        return 'Station name ({}, {})'.format(self.station_id, self.name)

    def generate_ids(self):
        """Builds and sets class ID field from other attributes"""

        if all([hasattr(self, field) and getattr(self, field) is not None
                for field in self.id_dependencies]):
            components = [getattr(self, field)
                          for field in self.id_dependencies]
            self.station_name_id = ':'.join(map(str, components))


class Deployment(base):
    """Data Registry Deployment"""

    __tablename__ = 'deployments'
    __table_args__ = (UniqueConstraint('deployment_id'),)

    id_field = 'deployment_id'
    id_dependencies = ['station_id', 'contributor_id']

    deployment_id = Column(String, primary_key=True)
    station_id = Column(String, ForeignKey('stations.station_id'),
                        nullable=False)
    contributor_id = Column(String, ForeignKey('contributors.contributor_id'),
                            nullable=False)
    start_date = Column(Date, nullable=False)
    end_date = Column(Date, nullable=True)

    # relationships
    station = relationship('Station', backref=__tablename__)
    contributor = relationship('Contributor', backref=__tablename__)

    def __init__(self, dict_):
        """serializer"""

        self.station_id = dict_['station_id']
        self.contributor_id = dict_['contributor_id']

        self.generate_ids()

        try:
            if isinstance(dict_['start_date'], datetime.date):
                self.start_date = dict_['start_date']
            else:
                self.start_date = datetime.datetime.strptime(
                    dict_['start_date'], '%Y-%m-%d').date()
            if dict_['end_date'] is None \
               or isinstance(dict_['end_date'], datetime.date):
                self.end_date = dict_['end_date']
            elif dict_['end_date']:
                self.end_date = datetime.datetime.strptime(
                    dict_['end_date'], '%Y-%m-%d').date()
        except Exception as err:
            LOGGER.error(err)

    @property
    def __geo_interface__(self):
        if self.station is None:
            geom = None
        else:
            geom = point2geojsongeometry(self.station.x, self.station.y,
                                         self.station.z)
        return {
            'id': self.deployment_id,
            'type': 'Feature',
            'geometry': geom,
            'properties': {
                'identifier': self.deployment_id,
                'station_id': self.station_id,
                'station_type': self.station.station_type,
                'station_name': self.station.station_name.name,
                'station_country_en': self.station.country.name_en,
                'station_country_fr': self.station.country.name_fr,
                'contributor': self.contributor.acronym,
                'contributor_name': self.contributor.name,
                'contributor_project': self.contributor.project_id,
                'contributor_url': self.contributor.url,
                'start_date': strftime_rfc3339(self.start_date),
                'end_date': strftime_rfc3339(self.end_date)
            }
        }

    def __repr__(self):
        return 'Deployment ({})'.format(self.deployment_id)

    def generate_ids(self):
        """Builds and sets class ID field from other attributes"""

        if all([hasattr(self, field) and getattr(self, field) is not None
                for field in self.id_dependencies]):
            components = [getattr(self, field)
                          for field in self.id_dependencies]
            self.deployment_id = ':'.join(map(str, components))


class DataRecord(base):
    """Data Registry Data Record"""

    __tablename__ = 'data_records'
    __table_args__ = (
       ForeignKeyConstraint(
           ['data_generation_agency', 'content_class'],
           ['contributors.acronym', 'contributors.project_id']),
    )

    id_field = 'data_record_id'
    id_dependencies = [
            'content_class',
            'content_category',
            'content_level',
            'content_form',
            'data_generation_agency',
            'platform_type',
            'station_id',
            'instrument_name',
            'instrument_model',
            'instrument_number',
            'timestamp_date',
            'data_generation_version'
        ]

    data_record_id = Column(String, primary_key=True)

    # Extended CSV core fields
    content_class = Column(String, ForeignKey('projects.project_id'),
                           nullable=False)
    content_category = Column(String, ForeignKey('datasets.dataset_id'),
                              nullable=False)
    content_level = Column(String, nullable=False)
    content_form = Column(String, nullable=False)

    data_generation_date = Column(Date, nullable=False)
    data_generation_agency = Column(String, nullable=False)
    data_generation_version = Column(String, nullable=False)
    data_generation_scientific_authority = Column(String, nullable=True)

    station_id = Column(String, ForeignKey('stations.station_id'),
                        nullable=False)
    instrument_id = Column(String, ForeignKey('instruments.instrument_id'),
                           nullable=False)

    x = Column(Float, nullable=False)
    y = Column(Float, nullable=False)
    z = Column(Float, nullable=True)

    timestamp_utcoffset = Column(String, nullable=False)
    timestamp_date = Column(Date, nullable=False)
    timestamp_time = Column(Time, nullable=True)

    number_of_observations = Column(Integer, nullable=True)

    # data management fields

    published = Column(Boolean, nullable=False, default=False)

    received_datetime = Column(DateTime, nullable=False,
                               default=datetime.datetime.utcnow())

    inserted_datetime = Column(DateTime, nullable=False,
                               default=datetime.datetime.utcnow())

    processed_datetime = Column(DateTime, nullable=False,
                                default=datetime.datetime.utcnow())

    published_datetime = Column(DateTime, nullable=False,
                                default=datetime.datetime.utcnow())

    ingest_filepath = Column(String, nullable=False)
    filename = Column(String, nullable=False)
    output_filepath = Column(String, nullable=False)

    url = Column(String, nullable=False)
    es_id = Column(String, nullable=False)

    # Relationships
    station = relationship('Station', backref=__tablename__)
    instrument = relationship('Instrument', backref=__tablename__)

    def __init__(self, ecsv):
        """serializer"""

        self.content_class = ecsv.extcsv['CONTENT']['Class']
        self.content_category = ecsv.extcsv['CONTENT']['Category']
        self.content_level = ecsv.extcsv['CONTENT']['Level']
        self.content_form = ecsv.extcsv['CONTENT']['Form']

        self.data_generation_date = ecsv.extcsv['DATA_GENERATION']['Date']
        self.data_generation_agency = ecsv.extcsv['DATA_GENERATION']['Agency']
        self.data_generation_version = \
            ecsv.extcsv['DATA_GENERATION']['Version']

        if 'ScientificAuthority' in ecsv.extcsv['DATA_GENERATION']:
            self.data_generation_scientific_authority = \
                ecsv.extcsv['DATA_GENERATION']['ScientificAuthority']

        self._platform_type = ecsv.extcsv['PLATFORM']['Type']
        self._platform_name = ecsv.extcsv['PLATFORM']['Name']
        self._platform_country = ecsv.extcsv['PLATFORM']['Country']
        self._platform_gaw_id = ecsv.extcsv['PLATFORM'].get('GAW_ID', None)
        self.station_id = str(ecsv.extcsv['PLATFORM']['ID'])

        self._instrument_name = ecsv.extcsv['INSTRUMENT']['Name']
        self._instrument_model = str(ecsv.extcsv['INSTRUMENT']['Model'])
        self._instrument_number = str(ecsv.extcsv['INSTRUMENT']['Number'])
        self.instrument_id = ':'.join([
            self.instrument_name,
            self.instrument_model,
            self.instrument_number,
            self.station_id,
            self.content_category
        ])

        self.timestamp_utcoffset = ecsv.extcsv['TIMESTAMP']['UTCOffset']
        self.timestamp_date = ecsv.extcsv['TIMESTAMP']['Date']

        if 'Time' in ecsv.extcsv['TIMESTAMP']:
            self.timestamp_time = ecsv.extcsv['TIMESTAMP']['Time']

        self.x = ecsv.extcsv['LOCATION']['Longitude']
        self.y = ecsv.extcsv['LOCATION']['Latitude']
        self.z = ecsv.extcsv['LOCATION']['Height']

        self.generate_ids()

        self.extcsv = ecsv.extcsv
        self.number_of_observations = ecsv.number_of_observations()

    @property
    def platform_type(self):
        if hasattr(self, '_platform_type'):
            return self._platform_type
        else:
            return self.station.station_type

    @property
    def platform_name(self):
        if hasattr(self, '_platform_name'):
            return self._platform_name
        else:
            return self.station.name

    @property
    def platform_country(self):
        if hasattr(self, '_platform_country'):
            return self._platform_country
        else:
            return self.station.country_id

    @property
    def platform_gaw_id(self):
        if hasattr(self, '_platform_gaw_id'):
            return self._platform_gaw_id
        else:
            return self.station.gaw_id

    @property
    def instrument_name(self):
        if hasattr(self, '_instrument_name'):
            return self._instrument_name
        else:
            return self.instrument.name

    @property
    def instrument_model(self):
        if hasattr(self, '_instrument_model'):
            return self._instrument_model
        else:
            return self.instrument.model

    @property
    def instrument_number(self):
        if hasattr(self, '_instrument_number'):
            return self._instrument_number
        else:
            return self.instrument.serial

    def generate_ids(self):
        """Builds and sets class ID fields from other attributes"""

        self.data_record_id = self.get_urn()
        self.es_id = self.get_esid()

    def get_urn(self):
        """generate data record URN"""

        if all([hasattr(self, field) for field in self.id_dependencies]):
            tokens = [getattr(self, field) for field in self.id_dependencies]
            return ':'.join(map(str, tokens)).lower()
        else:
            return None

    def get_esid(self):
        """generate data record ES identifier"""

        dependencies = self.id_dependencies[:-1]

        if all([hasattr(self, field) for field in dependencies]):
            tokens = [getattr(self, field) for field in dependencies]
            return ':'.join(map(str, tokens)).lower()
        else:
            return None

    def get_waf_path(self, basepath):
        """generate WAF URL"""

        datasetdirname = '{}_{}_{}'.format(self.content_category,
                                           self.content_level,
                                           self.content_form)

        url_tokens = [
            basepath.rstrip('/'),
            'Archive-NewFormat',
            datasetdirname,
            '{}{}'.format(self.platform_type.lower(), self.station_id),
            self.instrument_name.lower(),
            self.timestamp_date.strftime('%Y'),
            self.filename
        ]

        return '/'.join(url_tokens)

    @property
    def __geo_interface__(self):
        return {
            'id': self.es_id,
            'type': 'Feature',
            'geometry': point2geojsongeometry(self.x, self.y, self.z),
            'properties': {
                'identifier': self.es_id,
                'content_class': self.content_class,
                'content_category': self.content_category,
                'content_level': self.content_level,
                'content_form': self.content_form,

                'data_generation_date':
                    strftime_rfc3339(self.data_generation_date),
                'data_generation_agency': self.data_generation_agency,
                'data_generation_version': self.data_generation_version,
                'data_generation_scientific_authority': self.data_generation_scientific_authority,  # noqa

                'platform_type': self.platform_type,
                'platform_id': self.station_id,
                'platform_name': self.platform_name,
                'platform_country': self.platform_country,
                'platform_gaw_id': self.platform_gaw_id,

                'instrument_name': self.instrument_name,
                'instrument_model': self.instrument_model,
                'instrument_number': self.instrument_number,

                'timestamp_utcoffset': self.timestamp_utcoffset,
                'timestamp_date': strftime_rfc3339(self.timestamp_date),
                'timestamp_time': None if self.timestamp_time is None \
                    else self.timestamp_time.isoformat(),

                'published': self.published,
                'received_datetime': strftime_rfc3339(self.received_datetime),
                'inserted_datetime': strftime_rfc3339(self.inserted_datetime),
                'processed_datetime':
                    strftime_rfc3339(self.processed_datetime),
                'published_datetime':
                    strftime_rfc3339(self.published_datetime),

                'number_of_observations': self.number_of_observations,

                'ingest_filepath': self.ingest_filepath,
                'filename': self.filename,
                'output_filepath': self.output_filepath,

                'url': self.url
            }
        }

    def __repr__(self):
        return 'DataRecord({}, {})'.format(self.data_record_id, self.url)


class Contribution(base):
    """
    Data Registry Contribution

    """
    __tablename__ = 'contributions'

    id_field = 'contribution_id'
    id_dependencies = ['project_id', 'dataset_id', 'station_id',
<<<<<<< HEAD
                       'instrument_id']
=======
                       'instrument_name']
>>>>>>> 31e717e0

    project_id = Column(String, ForeignKey('projects.project_id'),
                        nullable=False, default='WOUDC')
    contribution_id = Column(String, primary_key=True)
    dataset_id = Column(String, ForeignKey('datasets.dataset_id'),
                        nullable=False)
    station_id = Column(String, ForeignKey('stations.station_id'),
                        nullable=False)
    country_id = Column(String, ForeignKey('countries.country_id'),
                        nullable=False)
<<<<<<< HEAD
    instrument_id = Column(String, ForeignKey('instruments.instrument_id'),
                           nullable=False)
=======

    instrument_name = Column(String, nullable=False)
>>>>>>> 31e717e0

    start_date = Column(Date, nullable=False)
    end_date = Column(Date, nullable=True)

    station = relationship('Station', backref=__tablename__)
    country = relationship('Country', backref=__tablename__)
    dataset = relationship('Dataset', backref=__tablename__)
<<<<<<< HEAD
    instrument = relationship('Instrument', backref=__tablename__)
=======
>>>>>>> 31e717e0

    def __init__(self, dict_):

        self.project_id = dict_['project_id']
        self.contribution_id = dict_['contribution_id']
        self.station_id = dict_['station_id']
<<<<<<< HEAD
        self.instrument_id = dict_['instrument_id']
        self.country_id = dict_['country_id']
=======
        self.country_id = dict_['country_id']
        self.instrument_name = dict_['instrument_name']
>>>>>>> 31e717e0
        self.dataset_id = dict_['dataset_id']
        self.start_date = dict_['start_date']
        self.end_date = dict_['end_date']
        self.generate_ids()

        try:
            if isinstance(dict_['start_date'], datetime.date):
                self.start_date = dict_['start_date']
            else:
                self.start_date = datetime.datetime.strptime(
                    dict_['start_date'], '%Y-%m-%d').date()
            if dict_['end_date'] is None \
                    or isinstance(dict_['end_date'], datetime.date):
                self.end_date = dict_['end_date']
            elif dict_['end_date']:
                self.end_date = datetime.datetime.strptime(
                    dict_['end_date'], '%Y-%m-%d').date()
        except Exception as err:
            LOGGER.error(err)

    @property
    def __geo_interface__(self):
        return {
            'id': self.contribution_id,
            'type': 'Feature',
            'geometry': point2geojsongeometry(self.station.x,
                                              self.station.y, self.station.z),
            'properties': {
                'identifier': self.contribution_id,
                'project_id': self.project_id,
                'dataset_id': self.dataset_id,
                'station_id': self.station_id,
                'station_name': self.station.station_name.name,
                'country_id': self.station.country_id,
                'country_name_en': self.station.country.name_en,
                'country_name_fr': self.station.country.name_fr,
<<<<<<< HEAD
                'instrument_name': self.instrument.name,
                'contributor_name': self.instrument.
                deployment.contributor.name,
=======
                'instrument_name': self.instrument_name,
>>>>>>> 31e717e0
                'start_date': self.start_date,
                'end_date': self.end_date
            }
        }

    def __repr__(self):
        return 'Contribution ({})'.format(self.contribution_id)

    def generate_ids(self):
        """Builds and sets class ID field from other attributes"""
        if all([hasattr(self, field) and getattr(self, field) is not None
                for field in self.id_dependencies]):
            components = [getattr(self, field)
                          for field in self.id_dependencies]
            self.contribution_id = ':'.join(map(str, components))


def build_contributions(instrument_models):
    """function that forms contributions from other model lists"""

    # List to store the final contribution_models
    contribution_models = []

    # contribution dict used to check for duplicate contribution id
    contribution_dict = {}

    for instrument in instrument_models:

        # station info
        station_id = instrument.station.station_id
        # country info
        country_id = instrument.station.country.country_id

        # instrument info
<<<<<<< HEAD
        instrument_id = instrument.instrument_id
=======
        instrument_name = instrument.name
>>>>>>> 31e717e0
        start_date = instrument.start_date
        end_date = instrument.end_date
        dataset_id = instrument.dataset_id

        # now access the project from contributor
        project_id = instrument.deployment.contributor.project_id

        # form the contribution id by combining the
        # strings present in Contributions dependencies
        contribution_id = ':'.join([project_id, dataset_id,
<<<<<<< HEAD
                                    station_id, instrument_id])
=======
                                    station_id, instrument_name])
>>>>>>> 31e717e0

        # check if contribution id is in the index already
        if contribution_id in contribution_dict.keys():

            # if it is then update the start
            # and end date for that contribution id
            # since the dict points to the list can just update the dict
            # only update start date if less than the current start date
            # only update end date if greater than the current end date
            if start_date < contribution_dict[contribution_id].start_date:

                contribution_dict[contribution_id].start_date = start_date

            elif contribution_dict[contribution_id].end_date is not None \
                    and end_date is not None:

                if end_date > contribution_dict[contribution_id].end_date:

                    contribution_dict[contribution_id].end_date = end_date

            elif contribution_dict[contribution_id] is None \
                    and end_date is not None:

                contribution_dict[contribution_id].end_date = end_date

        else:

            # otherwise create a new contribution
            # create dictionary for creating object

            data = {'contribution_id': contribution_id,
                    'project_id': project_id,
                    'dataset_id': dataset_id,
                    'station_id': station_id,
                    'country_id': country_id,
<<<<<<< HEAD
                    'instrument_id': instrument_id,
=======
                    'instrument_name': instrument_name,
>>>>>>> 31e717e0
                    'start_date': start_date,
                    'end_date': end_date,
                    }

            contribution = Contribution(data)
            contribution_models.append(contribution)
            contribution_dict[contribution_id] = contribution

    return contribution_models


def unpack_station_names(rows):
    """
    Collects CSV data on station names from the iterable <rows>
    and returns an iterable of station name records.

    Station names that are equivalent but appear separately in the input
    (e.g. the same name in multiple capitalizations and/or encodings)
    are corrected and start/end dates adjusted accordingly.

    :param rows: Iterable of rows of CSV input data.
    :returns: Iterable of station name records (dictionaries).
    """

    tracker = {}
    decode_hex = codecs.getdecoder('hex_codec')

    for row in rows:
        name = row['name']

        if name.startswith('\\x'):
            name = decode_hex(name[2:])[0].decode('utf-8')
            row['name'] = name
        if name not in tracker:
            tracker[name] = row

    return tracker.values()


@click.group('registry')
def registry__():
    """Registry"""
    pass


@click.group()
def admin():
    """System administration"""
    pass


@click.command()
@click.pass_context
def setup(ctx):
    """create models"""

    from woudc_data_registry import config

    engine = create_engine(config.WDR_DATABASE_URL, echo=config.WDR_DB_DEBUG)

    try:
        click.echo('Generating models')
        base.metadata.create_all(engine, checkfirst=True)
        click.echo('Done')
    except (OperationalError, ProgrammingError) as err:
        click.echo('ERROR: {}'.format(err))


@click.command()
@click.pass_context
def teardown(ctx):
    """delete models"""

    from woudc_data_registry import config

    engine = create_engine(config.WDR_DATABASE_URL, echo=config.WDR_DB_DEBUG)

    try:
        click.echo('Deleting models')
        base.metadata.drop_all(engine, checkfirst=True)
        click.echo('Done')
    except (OperationalError, ProgrammingError) as err:
        click.echo('ERROR: {}'.format(err))


@click.command()
@click.pass_context
@click.option('--datadir', '-d',
              type=click.Path(exists=True, resolve_path=True),
              help='Path to core metadata files')
@click.option('--init-search-index', is_flag=True,
              help='Causes records to be stored in the search index as well')
def init(ctx, datadir, init_search_index):
    """initialize core system metadata"""
    import os

    if datadir is None:
        raise click.ClickException('Missing required data directory')

    wmo_countries = os.path.join(datadir, 'wmo-countries.json')
    countries = os.path.join(datadir, 'countries.json')
    contributors = os.path.join(datadir, 'contributors.csv')
    stations = os.path.join(datadir, 'stations.csv')
    ships = os.path.join(datadir, 'ships.csv')
    station_names = os.path.join(datadir, 'station-names.csv')
    datasets = os.path.join(datadir, 'datasets.csv')
    projects = os.path.join(datadir, 'projects.csv')
    instruments = os.path.join(datadir, 'instruments.csv')
    deployments = os.path.join(datadir, 'deployments.csv')

    registry_ = registry.Registry()

    project_models = []
    dataset_models = []
    country_models = []
    contributor_models = []
    station_models = []
    station_name_models = []
    instrument_models = []
    deployment_models = []
    contribution_models = []

    click.echo('Loading WMO countries metadata')
    with open(wmo_countries) as jsonfile:
        countries_data = json.load(jsonfile)
        for row in countries_data['countries']:
            country_data = countries_data['countries'][row]
            if country_data['id'] != 'NUL':
                country = Country(country_data)
                country_models.append(country)

    click.echo('Loading local country updates metadata')
    with open(countries) as jsonfile:
        countries_data = json.load(jsonfile)
        for row in countries_data:
            country_data = countries_data[row]
            country = Country(country_data)
            country_models.append(country)

    click.echo('Loading datasets metadata')
    with open(datasets) as csvfile:
        reader = csv.DictReader(csvfile)
        for row in reader:
            dataset = Dataset(row)
            dataset_models.append(dataset)

    click.echo('Loading projects metadata')
    with open(projects) as csvfile:
        reader = csv.DictReader(csvfile)
        for row in reader:
            project = Project(row)
            project_models.append(project)

    click.echo('Loading contributors metadata')
    with open(contributors) as csvfile:
        reader = csv.DictReader(csvfile)
        for row in reader:
            contributor = Contributor(row)
            contributor_models.append(contributor)

    click.echo('Loading station names metadata')
    with open(station_names) as csvfile:
        reader = csv.DictReader(csvfile)
        records = unpack_station_names(reader)
        for obj in records:
            for field in obj:
                if obj[field] == '':
                    obj[field] = None
            station_name = StationName(obj)
            station_name_models.append(station_name)

    click.echo('Loading stations and ships metadata')
    with open(stations) as csvfile:
        reader = csv.DictReader(csvfile)
        for row in reader:
            station = Station(row)
            station_models.append(station)

    with open(ships) as csvfile:
        reader = csv.DictReader(csvfile)
        for row in reader:
            for field in row:
                if row[field] == '':
                    row[field] = None
            ship = Station(row)
            station_models.append(ship)

    click.echo('Loading deployments metadata')
    with open(deployments) as csvfile:
        reader = csv.DictReader(csvfile)
        for row in reader:
            deployment = Deployment(row)
            deployment_models.append(deployment)

    click.echo('Loading instruments metadata')
    with open(instruments) as csvfile:
        reader = csv.DictReader(csvfile)
        for row in reader:
            instrument = Instrument(row)
            instrument_models.append(instrument)

    click.echo('Storing projects in data registry')
    for model in project_models:
        registry_.save(model)
    click.echo('Storing datasets in data registry')
    for model in dataset_models:
        registry_.save(model)
    click.echo('Storing countries in data registry')
    for model in country_models:
        registry_.save(model)
    click.echo('Storing contributors in data registry')
    for model in contributor_models:
        registry_.save(model)
    click.echo('Storing station names in data registry')
    for model in station_name_models:
        registry_.save(model)
    click.echo('Storing stations in data registry')
    for model in station_models:
        registry_.save(model)
    click.echo('Storing deployment records in data registry')
    for model in deployment_models:
        registry_.save(model)
    click.echo('Storing instruments in data registry')
    for model in instrument_models:
        registry_.save(model)

    instrument_from_registry = registry_.query_full_index(Instrument)

    contribution_models = build_contributions(instrument_from_registry)

    click.echo('Storing contributions in data registry')
    for model in contribution_models:
        registry_.save(model)

    instrument_from_registry = registry_.query_full_index(Instrument)

    contribution_models = build_contributions(instrument_from_registry)

    click.echo('Storing contributions in data registry')
    for model in contribution_models:
        registry_.save(model)

    if init_search_index:
        search_index = SearchIndex()

        project_docs = [model.__geo_interface__ for model in project_models]
        dataset_docs = [model.__geo_interface__ for model in dataset_models]
        country_docs = [model.__geo_interface__ for model in country_models]
        station_docs = [model.__geo_interface__ for model in station_models]

        contributor_docs = \
            [model.__geo_interface__ for model in contributor_models]
        deployment_docs = \
            [model.__geo_interface__ for model in deployment_models]
<<<<<<< HEAD
        instrument_docs = \
            [model.__geo_interface__ for model in instrument_models]
=======
>>>>>>> 31e717e0
        contribution_docs = \
            [model.__geo_interface__ for model in contribution_models]
        click.echo('Storing projects in search index')
        search_index.index(Project, project_docs)
        click.echo('Storing datasets in search index')
        search_index.index(Dataset, dataset_docs)
        click.echo('Storing countries in search index')
        search_index.index(Country, country_docs)
        click.echo('Storing contributors in search index')
        search_index.index(Contributor, contributor_docs)
        click.echo('Storing stations in search index')
        search_index.index(Station, station_docs)
        click.echo('Storing deployments in search index')
        search_index.index(Deployment, deployment_docs)
<<<<<<< HEAD
        click.echo('Storing instruments in search index')
        search_index.index(Instrument, instrument_docs)
=======
>>>>>>> 31e717e0
        click.echo('Storing contributions in search index')
        search_index.index(Contribution, contribution_docs)


@click.command('sync')
@click.pass_context
def sync(ctx):
    """Sync search index with data registry"""

    model_classes = [
        Project,
        Dataset,
        Country,
        Contributor,
        Station,
        Instrument,
        Deployment,
        DataRecord,
        Contribution
    ]

    registry_ = registry.Registry()
    search_index = SearchIndex()

    search_index_config = config.EXTRAS.get('search_index', {})

    click.echo('Begin data registry backend sync on ', nl=False)
    for clazz in model_classes:
        plural_name = clazz.__tablename__
        plural_caps = ''.join(map(str.capitalize, plural_name.split('_')))

        enabled_flag = '{}_enabled'.format(plural_name)
        if not search_index_config.get(enabled_flag, True):
            click.echo('{} index frozen (skipping)'.format(plural_caps))
            continue

        click.echo('{}...'.format(plural_caps))

        registry_contents = registry_.query_full_index(clazz)
        registry_docs = [obj.__geo_interface__ for obj in registry_contents]

        click.echo('Sending models to search index...')
        search_index.index(clazz, registry_docs)
        click.echo('Purging excess models...')
        search_index.unindex_except(clazz, registry_docs)

    click.echo('Done')


search.add_command(sync)

registry__.add_command(setup)
registry__.add_command(teardown)
admin.add_command(init)

admin.add_command(registry__)
admin.add_command(search)<|MERGE_RESOLUTION|>--- conflicted
+++ resolved
@@ -928,11 +928,7 @@
 
     id_field = 'contribution_id'
     id_dependencies = ['project_id', 'dataset_id', 'station_id',
-<<<<<<< HEAD
                        'instrument_id']
-=======
-                       'instrument_name']
->>>>>>> 31e717e0
 
     project_id = Column(String, ForeignKey('projects.project_id'),
                         nullable=False, default='WOUDC')
@@ -943,13 +939,8 @@
                         nullable=False)
     country_id = Column(String, ForeignKey('countries.country_id'),
                         nullable=False)
-<<<<<<< HEAD
     instrument_id = Column(String, ForeignKey('instruments.instrument_id'),
                            nullable=False)
-=======
-
-    instrument_name = Column(String, nullable=False)
->>>>>>> 31e717e0
 
     start_date = Column(Date, nullable=False)
     end_date = Column(Date, nullable=True)
@@ -957,23 +948,15 @@
     station = relationship('Station', backref=__tablename__)
     country = relationship('Country', backref=__tablename__)
     dataset = relationship('Dataset', backref=__tablename__)
-<<<<<<< HEAD
     instrument = relationship('Instrument', backref=__tablename__)
-=======
->>>>>>> 31e717e0
 
     def __init__(self, dict_):
 
         self.project_id = dict_['project_id']
         self.contribution_id = dict_['contribution_id']
         self.station_id = dict_['station_id']
-<<<<<<< HEAD
         self.instrument_id = dict_['instrument_id']
         self.country_id = dict_['country_id']
-=======
-        self.country_id = dict_['country_id']
-        self.instrument_name = dict_['instrument_name']
->>>>>>> 31e717e0
         self.dataset_id = dict_['dataset_id']
         self.start_date = dict_['start_date']
         self.end_date = dict_['end_date']
@@ -1010,13 +993,9 @@
                 'country_id': self.station.country_id,
                 'country_name_en': self.station.country.name_en,
                 'country_name_fr': self.station.country.name_fr,
-<<<<<<< HEAD
                 'instrument_name': self.instrument.name,
                 'contributor_name': self.instrument.
                 deployment.contributor.name,
-=======
-                'instrument_name': self.instrument_name,
->>>>>>> 31e717e0
                 'start_date': self.start_date,
                 'end_date': self.end_date
             }
@@ -1051,11 +1030,7 @@
         country_id = instrument.station.country.country_id
 
         # instrument info
-<<<<<<< HEAD
         instrument_id = instrument.instrument_id
-=======
-        instrument_name = instrument.name
->>>>>>> 31e717e0
         start_date = instrument.start_date
         end_date = instrument.end_date
         dataset_id = instrument.dataset_id
@@ -1066,11 +1041,7 @@
         # form the contribution id by combining the
         # strings present in Contributions dependencies
         contribution_id = ':'.join([project_id, dataset_id,
-<<<<<<< HEAD
                                     station_id, instrument_id])
-=======
-                                    station_id, instrument_name])
->>>>>>> 31e717e0
 
         # check if contribution id is in the index already
         if contribution_id in contribution_dict.keys():
@@ -1106,11 +1077,7 @@
                     'dataset_id': dataset_id,
                     'station_id': station_id,
                     'country_id': country_id,
-<<<<<<< HEAD
                     'instrument_id': instrument_id,
-=======
-                    'instrument_name': instrument_name,
->>>>>>> 31e717e0
                     'start_date': start_date,
                     'end_date': end_date,
                     }
@@ -1365,11 +1332,8 @@
             [model.__geo_interface__ for model in contributor_models]
         deployment_docs = \
             [model.__geo_interface__ for model in deployment_models]
-<<<<<<< HEAD
         instrument_docs = \
             [model.__geo_interface__ for model in instrument_models]
-=======
->>>>>>> 31e717e0
         contribution_docs = \
             [model.__geo_interface__ for model in contribution_models]
         click.echo('Storing projects in search index')
@@ -1384,11 +1348,8 @@
         search_index.index(Station, station_docs)
         click.echo('Storing deployments in search index')
         search_index.index(Deployment, deployment_docs)
-<<<<<<< HEAD
         click.echo('Storing instruments in search index')
         search_index.index(Instrument, instrument_docs)
-=======
->>>>>>> 31e717e0
         click.echo('Storing contributions in search index')
         search_index.index(Contribution, contribution_docs)
 
