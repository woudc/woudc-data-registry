# =================================================================
#
# Terms and Conditions of Use
#
# Unless otherwise noted, computer program source code of this
# distribution # is covered under Crown Copyright, Government of
# Canada, and is distributed under the MIT License.
#
# The Canada wordmark and related graphics associated with this
# distribution are protected under trademark law and copyright law.
# No permission is granted to use them outside the parameters of
# the Government of Canada's corporate identity program. For
# more information, see
# http://www.tbs-sct.gc.ca/fip-pcim/index-eng.asp
#
# Copyright title to all 3rd party software distributed with this
# software is held by the respective copyright holders as noted in
# those files. Users are asked to read the 3rd Party Licenses
# referenced with those assets.
#
# Copyright (c) 2021 Government of Canada
#
# Permission is hereby granted, free of charge, to any person
# obtaining a copy of this software and associated documentation
# files (the "Software"), to deal in the Software without
# restriction, including without limitation the rights to use,
# copy, modify, merge, publish, distribute, sublicense, and/or sell
# copies of the Software, and to permit persons to whom the
# Software is furnished to do so, subject to the following
# conditions:
#
# The above copyright notice and this permission notice shall be
# included in all copies or substantial portions of the Software.
#
# THE SOFTWARE IS PROVIDED "AS IS", WITHOUT WARRANTY OF ANY KIND,
# EXPRESS OR IMPLIED, INCLUDING BUT NOT LIMITED TO THE WARRANTIES
# OF MERCHANTABILITY, FITNESS FOR A PARTICULAR PURPOSE AND
# NONINFRINGEMENT. IN NO EVENT SHALL THE AUTHORS OR COPYRIGHT
# HOLDERS BE LIABLE FOR ANY CLAIM, DAMAGES OR OTHER LIABILITY,
# WHETHER IN AN ACTION OF CONTRACT, TORT OR OTHERWISE, ARISING
# FROM, OUT OF OR IN CONNECTION WITH THE SOFTWARE OR THE USE OR
# OTHER DEALINGS IN THE SOFTWARE.
#
# =================================================================

import datetime
import logging

import click
import csv
import json
import codecs
from sqlalchemy import (Boolean, Column, create_engine, Date, DateTime,
                        Float, Enum, ForeignKey, Integer, String, Time,
                        UniqueConstraint, ForeignKeyConstraint, ARRAY)
from sqlalchemy.exc import OperationalError, ProgrammingError
from sqlalchemy.ext.declarative import declarative_base
from sqlalchemy.orm import relationship

from woudc_data_registry import config, registry
from woudc_data_registry.search import SearchIndex, search
from woudc_data_registry.util import (get_date, point2geojsongeometry,
                                      strftime_rfc3339)

base = declarative_base()

LOGGER = logging.getLogger(__name__)

WMO_REGION_ENUM = Enum('I', 'II', 'III', 'IV', 'V', 'VI', 'the Antarctic',
                       'International Waters', name='wmo_region_id')


class Country(base):
    """
    Data Registry Country

    https://www.wmo.int/cpdb/data/membersandterritories.json

    """

    __tablename__ = 'countries'

    id_field = 'country_id'
    id_dependencies = []  # No ID dependencies

    country_id = Column(String, nullable=False, primary_key=True)
    name_en = Column(String, nullable=False, unique=True)
    name_fr = Column(String, nullable=False, unique=True)
    wmo_region_id = Column(WMO_REGION_ENUM, nullable=False)
    regional_involvement = Column(String, nullable=False)
    wmo_membership = Column(Date, nullable=True)
    link = Column(String, nullable=False)

    def __init__(self, dict_):
        self.country_id = dict_['id']
        self.name_en = dict_['country_name']
        self.name_fr = dict_['french_name']

        self.wmo_region_id = dict_['wmo_region_id']
        self.regional_involvement = dict_['regional_involvement']
        self.link = dict_['link']

        if 'wmo_membership' in dict_:
            try:
                wmo_membership_ = datetime.datetime.strptime(
                    dict_['wmo_membership'], '%Y-%m-%d').date()
            except ValueError as err:
                LOGGER.warning(err)
                wmo_membership_ = None
        else:
            wmo_membership_ = None

        self.wmo_membership = wmo_membership_

    @property
    def __geo_interface__(self):
        return {
            'id': self.country_id,
            'type': 'Feature',
            'geometry': None,
            'properties': {
                'identifier': self.country_id,
                'country_name_en': self.name_en,
                'country_name_fr': self.name_fr,
                'wmo_region_id': self.wmo_region_id,
                'wmo_membership': strftime_rfc3339(self.wmo_membership),
                'regional_involvement': self.regional_involvement,
                'link': self.link
            }
        }

    def __repr__(self):
        return 'Country ({}, {})'.format(self.country_id, self.name_en)


class Contributor(base):
    """Data Registry Contributor"""

    __tablename__ = 'contributors'
    __table_args__ = (UniqueConstraint('contributor_id'),
                      UniqueConstraint('acronym', 'project_id'),)

    id_field = 'contributor_id'
    id_dependencies = ['acronym', 'project_id']

    contributor_id = Column(String, primary_key=True)

    name = Column(String, nullable=False)
    acronym = Column(String, nullable=False, unique=True)
    country_id = Column(String, ForeignKey('countries.country_id'),
                        nullable=False)
    project_id = Column(String, ForeignKey('projects.project_id'),
                        nullable=False, default='WOUDC')

    wmo_region_id = Column(WMO_REGION_ENUM, nullable=False)
    url = Column(String, nullable=False)
    email = Column(String, nullable=False)
    ftp_username = Column(String, nullable=False)

    active = Column(Boolean, nullable=False, default=True)
    start_date = Column(Date, nullable=False)
    end_date = Column(Date, nullable=True)
    last_validated_datetime = Column(DateTime, nullable=False,
                                     default=datetime.datetime.utcnow())

    x = Column(Float, nullable=False)
    y = Column(Float, nullable=False)

    # relationships
    country = relationship('Country', backref=__tablename__)

    def __init__(self, dict_):
        """serializer"""

        self.country_id = dict_['country_id']
        self.project_id = dict_['project_id']

        self.name = dict_['name']
        self.acronym = dict_['acronym']

        self.generate_ids()

        self.wmo_region_id = dict_['wmo_region_id']
        self.url = dict_['url']
        self.email = dict_['email']
        self.ftp_username = dict_['ftp_username']

        try:
            if isinstance(dict_['start_date'], datetime.date):
                self.start_date = dict_['start_date']
            else:
                self.start_date = datetime.datetime.strptime(
                    dict_['start_date'], '%Y-%m-%d').date()
            if dict_['end_date'] is None \
               or isinstance(dict_['end_date'], datetime.date):
                self.end_date = dict_['end_date']
            elif dict_['end_date']:
                self.end_date = datetime.datetime.strptime(
                    dict_['end_date'], '%Y-%m-%d').date()
        except Exception as err:
            LOGGER.error(err)

        self.active = dict_.get('active', True)
        self.last_validated_datetime = datetime.datetime.utcnow()
        self.x = dict_['x']
        self.y = dict_['y']

    @property
    def __geo_interface__(self):
        return {
            'id': self.contributor_id,
            'type': 'Feature',
            'geometry': point2geojsongeometry(self.x, self.y),
            'properties': {
                'identifier': self.contributor_id,
                'acronym': self.acronym,
                'name': self.name,
                'project': self.project_id,
                'country_name_en': self.country.name_en,
                'country_name_fr': self.country.name_fr,
                'wmo_region_id': self.wmo_region_id,
                'url': self.url,
                'active': self.active,
                'start_date': strftime_rfc3339(self.start_date),
                'end_date': strftime_rfc3339(self.end_date),
                'last_validated_datetime':
                    strftime_rfc3339(self.last_validated_datetime)
            }
        }

    def __repr__(self):
        return 'Contributor ({}, {})'.format(self.contributor_id, self.name)

    def generate_ids(self):
        """Builds and sets class ID field from other attributes"""

        if all([hasattr(self, field) and getattr(self, field) is not None
                for field in self.id_dependencies]):
            components = [getattr(self, field)
                          for field in self.id_dependencies]
            self.contributor_id = ':'.join(map(str, components))


class Dataset(base):
    """Data Registry Dataset"""

    __tablename__ = 'datasets'

    id_field = 'dataset_id'
    id_dependencies = []  # No ID dependencies

    dataset_id = Column(String, primary_key=True)

    data_class = Column(String, nullable=False)

    def __init__(self, dict_):
        if dict_['dataset_id'] == 'UmkehrN14':
            self.dataset_id = '_'.join([dict_['dataset_id'],
                                        str(dict_['data_level'])])
        else:
            self.dataset_id = dict_['dataset_id']

        self.data_class = dict_['data_class']

    @property
    def __geo_interface__(self):
        return {
            'id': self.dataset_id,
            'type': 'Feature',
            'geometry': None,
            'properties': {
                'identifier': self.dataset_id,
                'data_class': self.data_class
            }
        }

    def __repr__(self):
        return 'Dataset ({})'.format(self.dataset_id)


class Instrument(base):
    """Data Registry Instrument"""

    __tablename__ = 'instruments'

    id_field = 'instrument_id'
    id_dependencies = ['name', 'model', 'serial',
                       'dataset_id', 'deployment_id']

    instrument_id = Column(String, primary_key=True)
    station_id = Column(String, ForeignKey('stations.station_id'),
                        nullable=False)
    dataset_id = Column(String, ForeignKey('datasets.dataset_id'),
                        nullable=False)
    deployment_id = Column(String, ForeignKey('deployments.deployment_id'),
                           nullable=False)

    name = Column(String, nullable=False)
    model = Column(String, nullable=False)
    serial = Column(String, nullable=False)

    start_date = Column(Date, nullable=False)
    end_date = Column(Date, nullable=True)

    x = Column(Float, nullable=False)
    y = Column(Float, nullable=False)
    z = Column(Float, nullable=False)

    # relationships
    station = relationship('Station', backref=__tablename__)
    dataset = relationship('Dataset', backref=__tablename__)
    deployment = relationship('Deployment', backref=__tablename__)

    def __init__(self, dict_):
        self.station_id = dict_['station_id']
        if dict_['dataset_id'] == 'UmkehrN14':
            self.dataset_id = '_'.join([dict_['dataset_id'],
                                        str(dict_['data_level'])])
        else:
            self.dataset_id = dict_['dataset_id']
        self.contributor = dict_['contributor']
        self.project = dict_['project']

        self.name = dict_['name']
        self.model = dict_['model']
        self.serial = dict_['serial']

        self.generate_ids()
        try:
            if isinstance(dict_['start_date'], datetime.date):
                self.start_date = dict_['start_date']
            else:
                self.start_date = datetime.datetime.strptime(
                    dict_['start_date'], '%Y-%m-%d').date()
            if dict_['end_date'] is None \
               or isinstance(dict_['end_date'], datetime.date):
                self.end_date = dict_['end_date']
            elif dict_['end_date']:
                self.end_date = datetime.datetime.strptime(
                    dict_['end_date'], '%Y-%m-%d').date()
        except Exception as err:
            LOGGER.error(err)

        self.x = dict_['x']
        self.y = dict_['y']
        self.z = dict_['z']

    @property
    def __geo_interface__(self):
        waf_basepath = config.WDR_WAF_BASEURL

        if 'UmkehrN14' in self.dataset_id:
            if '1.0' in self.dataset_id:
                dataset_folder = 'UmkehrN14_1.0_1'
            else:
                dataset_folder = 'UmkehrN14_2.0_1'
        else:
            dataset_folder = '{}_1.0_1'.format(self.dataset_id)

        station_folder = '{}{}'.format(self.station.station_type.lower(),
                                       self.station_id)
        instrument_folder = self.name.lower()

        return {
            'id': self.instrument_id,
            'type': 'Feature',
            'geometry': point2geojsongeometry(self.x, self.y, self.z),
            'properties': {
                'identifier': self.instrument_id,
                'station_id': self.station_id,
                'station_name': self.station.station_name.name,
                'data_class': self.dataset.data_class,
                'dataset': self.dataset_id,
                'contributor_name': self.deployment.contributor.name,
                'name': self.name,
                'model': self.model,
                'serial': self.serial,
                'start_date': strftime_rfc3339(self.start_date),
                'end_date': strftime_rfc3339(self.end_date),
                'waf_url': '/'.join([waf_basepath, 'Archive-NewFormat',
                                     dataset_folder, station_folder,
                                     instrument_folder])
            }
        }

    def __repr__(self):
        return 'Instrument ({})'.format(self.instrument_id)

    def generate_ids(self):
        """Builds and sets class ID field from other attributes"""
        if hasattr(self, 'contributor') and hasattr(self, 'project'):
            self.deployment_id = ':'.join([self.station_id, self.contributor,
                                          self.project])

        if all([hasattr(self, field) and getattr(self, field) is not None
                for field in self.id_dependencies]):
            components = [getattr(self, field)
                          for field in self.id_dependencies]
            self.instrument_id = ':'.join(map(str, components))


class Project(base):
    """Data Registry Project"""

    __tablename__ = 'projects'

    id_field = 'project_id'
    id_dependencies = []  # No ID dependencies

    project_id = Column(String, primary_key=True)

    def __init__(self, dict_):
        self.project_id = dict_['project_id']

    @property
    def __geo_interface__(self):
        return {
            'id': self.project_id,
            'type': 'Feature',
            'geometry': None,
            'properties': {
                'identifier': self.project_id
            }
        }

    def __repr__(self):
        return 'Project ({})'.format(self.project_id)


class Station(base):
    """Data Registry Station"""

    __tablename__ = 'stations'
    __table_args__ = (UniqueConstraint('station_id'),)

    id_field = 'station_id'
    id_dependencies = []  # No ID dependencies
    stn_type_enum = Enum('STN', 'SHP', name='type')

    station_id = Column(String, primary_key=True)
    station_name_id = Column(String,
                             ForeignKey('station_names.station_name_id'),
                             nullable=False)
    station_type = Column(stn_type_enum, nullable=False)
    gaw_id = Column(String, nullable=True)
    country_id = Column(String, ForeignKey('countries.country_id'),
                        nullable=False)
    wmo_region_id = Column(WMO_REGION_ENUM, nullable=False)
    active = Column(Boolean, nullable=False, default=True)

    start_date = Column(Date, nullable=False)
    end_date = Column(Date, nullable=True)

    last_validated_datetime = Column(DateTime, nullable=False,
                                     default=datetime.datetime.utcnow())

    x = Column(Float, nullable=False)
    y = Column(Float, nullable=False)
    z = Column(Float, nullable=False)

    # relationships
    country = relationship('Country', backref=__tablename__)
    station_name = relationship('StationName', backref=__tablename__)

    def __init__(self, dict_):
        """serializer"""

        self.station_id = dict_['station_id']
        self.station_name_id = '{}:{}' \
            .format(self.station_id, dict_['station_name'])
        self.station_type = dict_['station_type']

        self._name = dict_['station_name']

        if dict_['gaw_id'] != '':
            self.gaw_id = dict_['gaw_id']

        self.country_id = dict_['country_id']
        self.wmo_region_id = dict_['wmo_region_id']

        try:
            if isinstance(dict_['start_date'], datetime.date):
                self.start_date = dict_['start_date']
            else:
                self.start_date = datetime.datetime.strptime(
                    dict_['start_date'], '%Y-%m-%d').date()
            if dict_['end_date'] is None \
               or isinstance(dict_['end_date'], datetime.date):
                self.end_date = dict_['end_date']
            elif dict_['end_date']:
                self.end_date = datetime.datetime.strptime(
                    dict_['end_date'], '%Y-%m-%d').date()
        except Exception as err:
            LOGGER.error(err)

        self.last_validated_datetime = datetime.datetime.utcnow()

        self.x = dict_['x']
        self.y = dict_['y']
        self.z = dict_['z']

    @property
    def name(self):
        if hasattr(self, '_name'):
            return self._name
        else:
            return self.station_name.name

    @property
    def __geo_interface__(self):
        gaw_baseurl = 'https://gawsis.meteoswiss.ch/GAWSIS/index.html#' \
                      '/search/station/stationReportDetails'
        gaw_pagename = '0-20008-0-{}'.format(self.gaw_id)

        return {
            'id': self.station_id,
            'type': 'Feature',
            'geometry': point2geojsongeometry(self.x, self.y, self.z),
            'properties': {
                'woudc_id': self.station_id,
                'gaw_id': self.gaw_id,
                'name': self.station_name.name,
                'type': self.station_type,
                'country_name_en': self.country.name_en,
                'country_name_fr': self.country.name_fr,
                'wmo_region_id': self.wmo_region_id,
                'active': self.active,
                'start_date': strftime_rfc3339(self.start_date),
                'end_date': strftime_rfc3339(self.end_date),
                'last_validated_datetime':
                    strftime_rfc3339(self.last_validated_datetime),
                'gaw_url': '{}/{}'.format(gaw_baseurl, gaw_pagename)
            }
        }

    def __repr__(self):
        return 'Station ({}, {})'.format(self.station_id,
                                         self.station_name.name)


class StationName(base):
    """Data Registry Station Alternative Name"""

    __tablename__ = 'station_names'
    __table_args__ = (UniqueConstraint('station_name_id'),)

    id_field = 'station_name_id'
    id_dependencies = ['station_id', 'name']

    station_name_id = Column(String, primary_key=True)
    station_id = Column(String, nullable=False)
    name = Column(String, nullable=False)

    def __init__(self, dict_):
        self.station_id = dict_['station_id']
        self.name = dict_['name']

        self.generate_ids()

    def __repr__(self):
        return 'Station name ({}, {})'.format(self.station_id, self.name)

    def generate_ids(self):
        """Builds and sets class ID field from other attributes"""

        if all([hasattr(self, field) and getattr(self, field) is not None
                for field in self.id_dependencies]):
            components = [getattr(self, field)
                          for field in self.id_dependencies]
            self.station_name_id = ':'.join(map(str, components))


class Deployment(base):
    """Data Registry Deployment"""

    __tablename__ = 'deployments'
    __table_args__ = (UniqueConstraint('deployment_id'),)

    id_field = 'deployment_id'
    id_dependencies = ['station_id', 'contributor_id']

    deployment_id = Column(String, primary_key=True)
    station_id = Column(String, ForeignKey('stations.station_id'),
                        nullable=False)
    contributor_id = Column(String, ForeignKey('contributors.contributor_id'),
                            nullable=False)
    start_date = Column(Date, nullable=False)
    end_date = Column(Date, nullable=True)

    # relationships
    station = relationship('Station', backref=__tablename__)
    contributor = relationship('Contributor', backref=__tablename__)

    def __init__(self, dict_):
        """serializer"""

        self.station_id = dict_['station_id']
        self.contributor_id = dict_['contributor_id']

        self.generate_ids()

        try:
            if isinstance(dict_['start_date'], datetime.date):
                self.start_date = dict_['start_date']
            else:
                self.start_date = datetime.datetime.strptime(
                    dict_['start_date'], '%Y-%m-%d').date()
            if dict_['end_date'] is None \
               or isinstance(dict_['end_date'], datetime.date):
                self.end_date = dict_['end_date']
            elif dict_['end_date']:
                self.end_date = datetime.datetime.strptime(
                    dict_['end_date'], '%Y-%m-%d').date()
        except Exception as err:
            LOGGER.error(err)

    @property
    def __geo_interface__(self):
        if self.station is None:
            geom = None
        else:
            geom = point2geojsongeometry(self.station.x, self.station.y,
                                         self.station.z)
        return {
            'id': self.deployment_id,
            'type': 'Feature',
            'geometry': geom,
            'properties': {
                'identifier': self.deployment_id,
                'station_id': self.station_id,
                'station_type': self.station.station_type,
                'station_name': self.station.station_name.name,
                'station_country_en': self.station.country.name_en,
                'station_country_fr': self.station.country.name_fr,
                'contributor': self.contributor.acronym,
                'contributor_name': self.contributor.name,
                'contributor_project': self.contributor.project_id,
                'contributor_url': self.contributor.url,
                'start_date': strftime_rfc3339(self.start_date),
                'end_date': strftime_rfc3339(self.end_date)
            }
        }

    def __repr__(self):
        return 'Deployment ({})'.format(self.deployment_id)

    def generate_ids(self):
        """Builds and sets class ID field from other attributes"""

        if all([hasattr(self, field) and getattr(self, field) is not None
                for field in self.id_dependencies]):
            components = [getattr(self, field)
                          for field in self.id_dependencies]
            self.deployment_id = ':'.join(map(str, components))


class DataRecord(base):
    """Data Registry Data Record"""

    __tablename__ = 'data_records'
    __table_args__ = (
       ForeignKeyConstraint(
           ['data_generation_agency', 'content_class'],
           ['contributors.acronym', 'contributors.project_id']),
    )

    id_field = 'data_record_id'
    id_dependencies = [
            'content_class',
            'content_category',
            'content_level',
            'content_form',
            'data_generation_agency',
            'platform_type',
            'station_id',
            'instrument_name',
            'instrument_model',
            'instrument_number',
            'timestamp_date',
            'data_generation_version'
        ]

    data_record_id = Column(String, primary_key=True)

    # Extended CSV core fields
    content_class = Column(String, ForeignKey('projects.project_id'),
                           nullable=False)
    content_category = Column(String, ForeignKey('datasets.dataset_id'),
                              nullable=False)
    content_level = Column(String, nullable=False)
    content_form = Column(String, nullable=False)

    data_generation_date = Column(Date, nullable=False)
    data_generation_agency = Column(String, nullable=False)
    data_generation_version = Column(String, nullable=False)
    data_generation_scientific_authority = Column(String, nullable=True)

    station_id = Column(String, ForeignKey('stations.station_id'),
                        nullable=False)
    instrument_id = Column(String, ForeignKey('instruments.instrument_id'),
                           nullable=False)

    x = Column(Float, nullable=False)
    y = Column(Float, nullable=False)
    z = Column(Float, nullable=True)

    timestamp_utcoffset = Column(String, nullable=False)
    timestamp_date = Column(Date, nullable=False)
    timestamp_time = Column(Time, nullable=True)

    number_of_observations = Column(Integer, nullable=True)

    # data management fields

    published = Column(Boolean, nullable=False, default=False)

    received_datetime = Column(DateTime, nullable=False,
                               default=datetime.datetime.utcnow())

    inserted_datetime = Column(DateTime, nullable=False,
                               default=datetime.datetime.utcnow())

    processed_datetime = Column(DateTime, nullable=False,
                                default=datetime.datetime.utcnow())

    published_datetime = Column(DateTime, nullable=False,
                                default=datetime.datetime.utcnow())

    ingest_filepath = Column(String, nullable=False)
    filename = Column(String, nullable=False)
    output_filepath = Column(String, nullable=False)

    url = Column(String, nullable=False)
    es_id = Column(String, nullable=False)

    # Relationships
    station = relationship('Station', backref=__tablename__)
    instrument = relationship('Instrument', backref=__tablename__)

    def __init__(self, ecsv):
        """serializer"""

        self.content_class = ecsv.extcsv['CONTENT']['Class']
        self.content_category = ecsv.extcsv['CONTENT']['Category']
        self.content_level = ecsv.extcsv['CONTENT']['Level']
        self.content_form = ecsv.extcsv['CONTENT']['Form']

        self.data_generation_date = ecsv.extcsv['DATA_GENERATION']['Date']
        self.data_generation_agency = ecsv.extcsv['DATA_GENERATION']['Agency']
        self.data_generation_version = \
            ecsv.extcsv['DATA_GENERATION']['Version']

        if 'ScientificAuthority' in ecsv.extcsv['DATA_GENERATION']:
            self.data_generation_scientific_authority = \
                ecsv.extcsv['DATA_GENERATION']['ScientificAuthority']

        self._platform_type = ecsv.extcsv['PLATFORM']['Type']
        self._platform_name = ecsv.extcsv['PLATFORM']['Name']
        self._platform_country = ecsv.extcsv['PLATFORM']['Country']
        self._platform_gaw_id = ecsv.extcsv['PLATFORM'].get('GAW_ID', None)
        self.station_id = str(ecsv.extcsv['PLATFORM']['ID'])

        self._instrument_name = ecsv.extcsv['INSTRUMENT']['Name']
        self._instrument_model = str(ecsv.extcsv['INSTRUMENT']['Model'])
        self._instrument_number = str(ecsv.extcsv['INSTRUMENT']['Number'])

        self.deployment_id = ':'.join([
            self.station_id,
            self.data_generation_agency,
            self.content_class
        ])

        self.instrument_id = ':'.join([
            self.instrument_name,
            self.instrument_model,
            self.instrument_number,
            self.content_category,
            self.deployment_id
        ])

        self.timestamp_utcoffset = ecsv.extcsv['TIMESTAMP']['UTCOffset']
        self.timestamp_date = ecsv.extcsv['TIMESTAMP']['Date']

        if 'Time' in ecsv.extcsv['TIMESTAMP']:
            self.timestamp_time = ecsv.extcsv['TIMESTAMP']['Time']

        self.x = ecsv.extcsv['LOCATION']['Longitude']
        self.y = ecsv.extcsv['LOCATION']['Latitude']
        self.z = ecsv.extcsv['LOCATION']['Height']

        self.generate_ids()

        self.extcsv = ecsv.extcsv
        self.number_of_observations = ecsv.number_of_observations()

    @property
    def timestamp_utc(self):
        try:
            date = self.timestamp_date
            offset = datetime.datetime.strptime(
                    self.timestamp_utcoffset[1:len(self.timestamp_utcoffset)],
                    '%H:%M:%S').time()
            if self.timestamp_time is not None:
                time = self.timestamp_time
                dt = datetime.datetime.combine(date, time)
            else:
                dt = datetime.datetime.combine(
                        date, time=datetime.time(0, 0, 0))
            if self.timestamp_utcoffset[0] == '+':
                timestamp_utc = dt + datetime.timedelta(hours=offset.hour,
                                                        minutes=offset.minute,
                                                        seconds=offset.second)
            else:
                timestamp_utc = dt - datetime.timedelta(hours=offset.hour,
                                                        minutes=offset.minute,
                                                        seconds=offset.second)
            return timestamp_utc
        except Exception as err:
            LOGGER.error(err)
            return self.timestamp_date

    @property
    def platform_type(self):
        if hasattr(self, '_platform_type'):
            return self._platform_type
        else:
            return self.station.station_type

    @property
    def platform_name(self):
        if hasattr(self, '_platform_name'):
            return self._platform_name
        else:
            return self.station.name

    @property
    def platform_country(self):
        if hasattr(self, '_platform_country'):
            return self._platform_country
        else:
            return self.station.country_id

    @property
    def platform_gaw_id(self):
        if hasattr(self, '_platform_gaw_id'):
            return self._platform_gaw_id
        else:
            return self.station.gaw_id

    @property
    def instrument_name(self):
        if hasattr(self, '_instrument_name'):
            return self._instrument_name
        else:
            return self.instrument.name

    @property
    def instrument_model(self):
        if hasattr(self, '_instrument_model'):
            return self._instrument_model
        else:
            return self.instrument.model

    @property
    def instrument_number(self):
        if hasattr(self, '_instrument_number'):
            return self._instrument_number
        else:
            return self.instrument.serial

    def generate_ids(self):
        """Builds and sets class ID fields from other attributes"""

        self.data_record_id = self.get_urn()
        self.es_id = self.get_esid()

    def get_urn(self):
        """generate data record URN"""

        if all([hasattr(self, field) for field in self.id_dependencies]):
            tokens = [getattr(self, field) for field in self.id_dependencies]
            return ':'.join(map(str, tokens)).lower()
        else:
            return None

    def get_esid(self):
        """generate data record ES identifier"""

        dependencies = self.id_dependencies[:-1]

        if all([hasattr(self, field) for field in dependencies]):
            tokens = [getattr(self, field) for field in dependencies]
            return ':'.join(map(str, tokens)).lower()
        else:
            return None

    def get_waf_path(self, basepath):
        """generate WAF URL"""

        if 'UmkehrN14' in self.content_category:
            dataset_only = 'UmkehrN14'
        else:
            dataset_only = self.content_category

        datasetdirname = '{}_{}_{}'.format(dataset_only,
                                           self.content_level,
                                           self.content_form)

        url_tokens = [
            basepath.rstrip('/'),
            'Archive-NewFormat',
            datasetdirname,
            '{}{}'.format(self.platform_type.lower(), self.station_id),
            self.instrument_name.lower(),
            self.timestamp_date.strftime('%Y'),
            self.filename
        ]

        return '/'.join(url_tokens)

    @property
    def __geo_interface__(self):
        return {
            'id': self.es_id,
            'type': 'Feature',
            'geometry': point2geojsongeometry(self.x, self.y, self.z),
            'properties': {
                'identifier': self.es_id,
                'content_class': self.content_class,
                'content_category': self.content_category,
                'content_level': self.content_level,
                'content_form': self.content_form,

                'data_generation_date':
                    strftime_rfc3339(self.data_generation_date),
                'data_generation_agency': self.data_generation_agency,
                'data_generation_version': self.data_generation_version,
                'data_generation_scientific_authority': self.data_generation_scientific_authority,  # noqa

                'platform_type': self.platform_type,
                'platform_id': self.station_id,
                'platform_name': self.platform_name,
                'platform_country': self.platform_country,
                'platform_gaw_id': self.platform_gaw_id,

                'instrument_name': self.instrument_name,
                'instrument_model': self.instrument_model,
                'instrument_number': self.instrument_number,

                'timestamp_utcoffset': self.timestamp_utcoffset,
                'timestamp_date': strftime_rfc3339(self.timestamp_date),
                'timestamp_time': None if self.timestamp_time is None \
                    else self.timestamp_time.isoformat(),
                'timestamp_utc': strftime_rfc3339(self.timestamp_utc),

                'published': self.published,
                'received_datetime': strftime_rfc3339(self.received_datetime),
                'inserted_datetime': strftime_rfc3339(self.inserted_datetime),
                'processed_datetime':
                    strftime_rfc3339(self.processed_datetime),
                'published_datetime':
                    strftime_rfc3339(self.published_datetime),

                'number_of_observations': self.number_of_observations,

                'ingest_filepath': self.ingest_filepath,
                'filename': self.filename,
                'output_filepath': self.output_filepath,

                'url': self.url
            }
        }

    def __repr__(self):
        return 'DataRecord({}, {})'.format(self.data_record_id, self.url)


class Contribution(base):
    """Data Registry Contribution"""

    __tablename__ = 'contributions'

    id_field = 'contribution_id'
    id_dependencies = ['project_id', 'dataset_id', 'station_id',
                       'instrument_name']

    project_id = Column(String, ForeignKey('projects.project_id'),
                        nullable=False, default='WOUDC')
    contribution_id = Column(String, primary_key=True)
    dataset_id = Column(String, ForeignKey('datasets.dataset_id'),
                        nullable=False)
    station_id = Column(String, ForeignKey('stations.station_id'),
                        nullable=False)
    country_id = Column(String, ForeignKey('countries.country_id'),
                        nullable=False)
    instrument_name = Column(String, nullable=False)
    contributor_name = Column(String, nullable=False)

    start_date = Column(Date, nullable=False)
    end_date = Column(Date, nullable=True)

    station = relationship('Station', backref=__tablename__)
    country = relationship('Country', backref=__tablename__)
    dataset = relationship('Dataset', backref=__tablename__)

    def __init__(self, dict_):

        self.project_id = dict_['project_id']
        self.contribution_id = dict_['contribution_id']
        self.station_id = dict_['station_id']
        self.instrument_name = dict_['instrument_name']
        self.contributor_name = dict_['contributor_name']
        self.country_id = dict_['country_id']
        self.dataset_id = dict_['dataset_id']
        self.start_date = dict_['start_date']
        self.end_date = dict_['end_date']
        self.generate_ids()

        try:
            if isinstance(dict_['start_date'], datetime.date):
                self.start_date = dict_['start_date']
            else:
                self.start_date = datetime.datetime.strptime(
                    dict_['start_date'], '%Y-%m-%d').date()
            if dict_['end_date'] is None \
                    or isinstance(dict_['end_date'], datetime.date):
                self.end_date = dict_['end_date']
            elif dict_['end_date']:
                self.end_date = datetime.datetime.strptime(
                    dict_['end_date'], '%Y-%m-%d').date()
        except Exception as err:
            LOGGER.error(err)

    @property
    def __geo_interface__(self):
        return {
            'id': self.contribution_id,
            'type': 'Feature',
            'geometry': point2geojsongeometry(self.station.x,
                                              self.station.y, self.station.z),
            'properties': {
                'identifier': self.contribution_id,
                'project_id': self.project_id,
                'dataset_id': self.dataset_id,
                'station_id': self.station_id,
                'station_name': self.station.station_name.name,
                'country_id': self.station.country_id,
                'country_name_en': self.station.country.name_en,
                'country_name_fr': self.station.country.name_fr,
                'instrument_name': self.instrument_name,
                'contributor_name': self.contributor_name,
                'start_date': self.start_date,
                'end_date': self.end_date
            }
        }

    def __repr__(self):
        return 'Contribution ({})'.format(self.contribution_id)

    def generate_ids(self):
        """Builds and sets class ID field from other attributes"""
        if all([hasattr(self, field) and getattr(self, field) is not None
                for field in self.id_dependencies]):
            components = [getattr(self, field)
                          for field in self.id_dependencies]
            self.contribution_id = ':'.join(map(str, components))


class Notification(base):
    """Data Registry News Item"""

    __tablename__ = 'notifications'

    id_field = 'notification_id'
    id_dependencies = ['title_en', 'published_date']

    notification_id = Column(String, primary_key=True)

    title_en = Column(String, nullable=False)
    title_fr = Column(String, nullable=False)

    description_en = Column(String, nullable=False)
    description_fr = Column(String, nullable=False)

    keywords_en = Column(String, nullable=False)
    keywords_fr = Column(String, nullable=False)

    published_date = Column(Date, nullable=False)
    banner = Column(Boolean, nullable=False, default=False)
    visible = Column(Boolean, nullable=False, default=True)

    x = Column(Float, nullable=False)
    y = Column(Float, nullable=False)

    def __init__(self, dict_):
        """serializer"""

        self.title_en = dict_['title_en']
        self.title_fr = dict_['title_fr']

        self.description_en = dict_['description_en']
        self.description_fr = dict_['description_fr']

        self.set_keywords_en(dict_['keywords_en'])
        self.set_keywords_fr(dict_['keywords_fr'])

        self.published_date = dict_['published']
        self.banner = dict_.get('banner', False)
        self.visible = dict_.get('visible', True)

        self.x = dict_['x']
        self.y = dict_['y']

        year_month_day = datetime.datetime. \
            strptime(self.published_date[0:10], '%Y-%m-%d')
        self.notification_id = strftime_rfc3339(year_month_day)

    def get_keywords_en(self):
        return self.keywords_en.split(',')

    def set_keywords_en(self, keywords):
        self.keywords_en = ','.join(keywords)

    def get_keywords_fr(self):
        return self.keywords_fr.split(',')

    def set_keywords_fr(self, keywords):
        self.keywords_fr = ','.join(keywords)

    @property
    def __geo_interface__(self):
        return {
            'id': self.notification_id,
            'type': 'Feature',
            'geometry': point2geojsongeometry(self.x, self.y),
            'properties': {
                'title_en': self.title_en,
                'title_fr': self.title_fr,
                'description_en': self.description_en,
                'description_fr': self.description_fr,
                'keywords_en': self.get_keywords_en(),
                'keywords_fr': self.get_keywords_fr(),
                'published_date': strftime_rfc3339(self.published_date),
                'banner': self.banner,
                'visible': self.visible
            }
        }

    def __repr__(self):
        return 'Notification ({})'.format(self.notification_id)


class PeerDataRecord(base):
    """Data Registry Peer Data Record"""

    __tablename__ = 'peer_data_records'
    __table_args__ = (UniqueConstraint('url'),)

    id_field = 'url'

    source = Column(String, nullable=False)
    measurement = Column(String, nullable=False)
    station_id = Column(String, nullable=False)
    station_name_id = Column(String,
                             ForeignKey('station_names.station_name_id'),
                             nullable=False)
    stn_type_enum = Enum('land', 'landFixed', 'landOnIce', name='stn_type')

    station_type = Column(stn_type_enum, nullable=False, default='land')
    contributor_acronym = Column(String, ForeignKey('contributors.acronym'),
                                 nullable=True)
    gaw_id = Column(String, nullable=True)
    country_id = Column(String, ForeignKey('countries.country_id'),
                        nullable=False)
    instrument_type = Column(String, nullable=False)
    level = Column(String, nullable=False)
    pi = Column(String)
    pi_name = Column(String)
    pi_email = Column(String)

    url = Column(String, nullable=False, primary_key=True)

    start_datetime = Column(Date, nullable=False)
    end_datetime = Column(Date, nullable=False)

    x = Column(Float, nullable=False)
    y = Column(Float, nullable=False)
    z = Column(Float, nullable=False)

    # relationships
    station_name = relationship('StationName', backref=__tablename__)
    contributor = relationship('Contributor', backref=__tablename__)

    # data management fields

    published = Column(Boolean, nullable=False, default=True)

    received_datetime = Column(DateTime, nullable=False,
                               default=datetime.datetime.utcnow())

    inserted_datetime = Column(DateTime, nullable=False,
                               default=datetime.datetime.utcnow())

    processed_datetime = Column(DateTime, nullable=False,
                                default=datetime.datetime.utcnow())

    published_datetime = Column(DateTime, nullable=False,
                                default=datetime.datetime.utcnow())

    last_validated_datetime = Column(DateTime, nullable=False,
                                     default=datetime.datetime.utcnow())

    def __init__(self, dict_):
        """serializer"""

        self.source = dict_['source']
        self.measurement = dict_['measurement']

        self.contributor_acronym = dict_['contributor_acronym']
        self.station_id = dict_['station_id']
        self.station_name_id = '{}:{}' \
            .format(self.station_id, dict_['station_name'])
        self.station_type = dict_['station_type']
        self.country_id = dict_['country_id']
        self.gaw_id = dict_.get('gaw_id')
        self.instrument_type = dict_['instrument_type']
        self.level = dict_['level']
        self.pi_name = dict_.get('pi_name')
        self.pi_email = dict_.get('pi_email')
        self.url = dict_['url']
        self._name = dict_['station_name']

        try:
            self.start_datetime = get_date(dict_['start_datetime'])
            self.end_datetime = get_date(dict_['end_datetime'])
        except Exception as err:
            LOGGER.error(err)

        self.last_validated_datetime = datetime.datetime.utcnow()

        self.x = dict_['x']
        self.y = dict_['y']
        self.z = dict_['z']

    @property
    def name(self):
        if hasattr(self, '_name'):
            return self._name
        else:
            return self.station_name.name

    @property
<<<<<<< HEAD
    def es_id(self):
        if self.source == 'eubrewnet':
            return ''.join(self.url.split('%')[5:10])
        else:
            return '.'.join(self.url.split('/')[9:11])
=======
    def contributor_url(self):
        if self.contributor is not None:
            return self.contributor.url
>>>>>>> 5ce598af

    @property
    def __geo_interface__(self):
        gaw_baseurl = 'https://gawsis.meteoswiss.ch/GAWSIS/index.html#' \
            '/search/station/stationReportDetails'
        gaw_pagename = '0-20008-0-{}'.format(self.gaw_id)

        return {
            'id': self.es_id,
            'type': 'Feature',
            'geometry': point2geojsongeometry(self.x, self.y, self.z),
            'properties': {
                'identifier': self.es_id,
                'source': self.source,
                'measurement': self.measurement,
                'station_id': self.station_id,
                'station_name': self.name,
                'station_type': self.station_type,
                'gaw_url': '{}/{}'.format(gaw_baseurl, gaw_pagename),
                'gaw_id': self.gaw_id,
                'contributor_acronym': self.contributor_acronym,
                'contributor_url':
                self.contributor_url,
                'country_id': self.country_id,
                'instrument_type': self.instrument_type,
                'level': self.level,
                'start_datetime': strftime_rfc3339(self.start_datetime),
                'end_datetime': strftime_rfc3339(self.end_datetime),
                'last_validated_datetime':
                    strftime_rfc3339(self.last_validated_datetime),
                'url': self.url
            }
        }

    def __repr__(self):
        return 'PeerDataRecord({})'.format(self.url)


class UVIndex(base):
    """Data Registry UV Index"""

    __tablename__ = 'uv_index_hourly'

    id_field = 'uv_id'
    id_dependencies = ['instrument_id', 'observation_date',
                       'observation_time']

    uv_id = Column(String, primary_key=True)
    file_path = Column(String, nullable=False)
    url = Column(String, nullable=False)
    dataset_id = Column(String, ForeignKey('datasets.dataset_id'),
                        nullable=False)
    station_id = Column(String, ForeignKey('stations.station_id'),
                        nullable=False)
    country_id = Column(String, ForeignKey('countries.country_id'),
                        nullable=False)
    instrument_id = Column(String, ForeignKey('instruments.instrument_id'),
                           nullable=False)

    gaw_id = Column(String, nullable=True)

    solar_zenith_angle = Column(Float, nullable=True)
    uv_index = Column(Float, nullable=True)
    uv_daily_max = Column(Float, nullable=True)
    uv_index_qa = Column(String, nullable=True)

    observation_date = Column(Date, nullable=False)
    observation_time = Column(Time, nullable=False)
    observation_utcoffset = Column(String, nullable=True)

    x = Column(Float, nullable=True)
    y = Column(Float, nullable=True)
    z = Column(Float, nullable=True)

    # relationships
    station = relationship('Station', backref=__tablename__)
    instrument = relationship('Instrument', backref=__tablename__)
    dataset = relationship('Dataset', backref=__tablename__)

    def __init__(self, dict_):

        self.file_path = dict_['file_path']

        self.dataset_id = dict_['dataset_id']
        self.station_id = dict_['station_id']
        self.country_id = dict_['country_id']
        self.instrument_id = dict_['instrument_id']

        self.gaw_id = dict_['gaw_id']

        self.solar_zenith_angle = dict_['solar_zenith_angle']

        self.uv_index = dict_['uv_index']
        self.uv_daily_max = dict_['uv_daily_max']
        self.uv_index_qa = dict_['uv_index_qa']

        self.observation_date = dict_['observation_date']
        self.observation_time = dict_['observation_time']

        self.generate_ids()

        self.observation_utcoffset = dict_['observation_utcoffset']

        self.url = self.get_waf_path(dict_)

        self.x = dict_['x']
        self.y = dict_['y']
        self.z = dict_['z']

    @property
    def timestamp_utc(self):
        try:
            date = self.observation_date
            offset = datetime.datetime.strptime(
                    self.observation_utcoffset[
                        1:len(self.observation_utcoffset)
                    ],
                    '%H:%M:%S').time()
            time = self.observation_time
            dt = datetime.datetime.combine(date, time)
            if self.observation_utcoffset[0] == '+':
                timestamp_utc = dt + datetime.timedelta(hours=offset.hour,
                                                        minutes=offset.minute,
                                                        seconds=offset.second)
            else:
                timestamp_utc = dt - datetime.timedelta(hours=offset.hour,
                                                        minutes=offset.minute,
                                                        seconds=offset.second)
            return timestamp_utc
        except Exception as err:
            LOGGER.error(err)
            return self.observation_date

    def get_waf_path(self, dict_):
        """generate WAF url"""

        datasetdirname = '{}_{}_{}'.format(self.dataset_id,
                                           dict_['dataset_level'],
                                           dict_['dataset_form'])
        timestamp_date = datetime.datetime.strptime(
            dict_['timestamp_date'], '%Y-%m-%d').date()
        url_tokens = [
            config.WDR_WAF_BASEURL.rstrip('/'),
            'Archive-NewFormat',
            datasetdirname,
            '{}{}'.format(dict_['station_type'].lower(), self.station_id),
            dict_['instrument_name'].lower(),
            timestamp_date.strftime('%Y'),
            dict_['filename']
        ]

        return '/'.join(url_tokens)

    @property
    def __geo_interface__(self):
        gaw_baseurl = 'https://gawsis.meteoswiss.ch/GAWSIS/index.html#' \
            '/search/station/stationReportDetails'
        gaw_pagename = '0-20008-0-{}'.format(self.station.gaw_id)

        return {
            'id': self.uv_id,
            'type': 'Feature',
            'geometry': point2geojsongeometry(self.x, self.y, self.z),
            'properties': {
                'identifier': self.uv_id,
                'file_path': self.file_path,
                'dataset_id': self.dataset_id,
                'station_id': self.station_id,
                'station_name': self.station.station_name.name,
                'station_gaw_id': self.station.gaw_id,
                'station_gaw_url': '{}/{}'.format(gaw_baseurl, gaw_pagename),
                'contributor_name':
                self.instrument.deployment.contributor.name,
                'contributor_acronym':
                self.instrument.deployment.contributor.acronym,
                'contributor_url':
                self.instrument.deployment.contributor.url,
                'country_id': self.station.country.country_id,
                'country_name_en': self.station.country.name_en,
                'country_name_fr': self.station.country.name_fr,
                'gaw_id': self.gaw_id,
                'solar_zenith_angle': self.solar_zenith_angle,
                'observation_utcoffset': self.observation_utcoffset,
                'observation_date': strftime_rfc3339(self.observation_date),
                'observation_time': strftime_rfc3339(self.observation_time),
                'timestamp_utc': strftime_rfc3339(self.timestamp_utc),
                'instrument_name': self.instrument.name,
                'instrument_model': self.instrument.model,
                'instrument_serial': self.instrument.serial,
                'uv_index': self.uv_index,
                'uv_daily_max': self.uv_daily_max,
                'uv_index_qa': self.uv_index_qa,
                'url': self.url,
            }
        }

    def __repr__(self):
        return 'UV_Index ({})'.format(self.uv_id)

    def generate_ids(self):
        """Builds and sets class ID field from other attributes"""

        if all([hasattr(self, field) and getattr(self, field) is not None
                for field in self.id_dependencies]):
            components = [getattr(self, field)
                          for field in self.id_dependencies]
            self.uv_id = ':'.join(map(str, components))


class TotalOzone(base):
    """Data Registry TotalOzone model"""

    __tablename__ = 'totalozone'

    id_field = 'ozone_id'
    id_dependencies = ['instrument_id', 'daily_date', 'file_name']

    ozone_id = Column(String, primary_key=True)
    file_path = Column(String, nullable=False)
    file_name = Column(String, nullable=False)
    url = Column(String, nullable=False)
    dataset_id = Column(String, ForeignKey('datasets.dataset_id'),
                        nullable=False)
    station_id = Column(String, ForeignKey('stations.station_id'),
                        nullable=False)
    country_id = Column(String, ForeignKey('countries.country_id'),
                        nullable=False)
    instrument_id = Column(String, ForeignKey('instruments.instrument_id'),
                           nullable=False)

    gaw_id = Column(String, nullable=True)

    observation_date = Column(Date, nullable=False)
    daily_date = Column(Date, nullable=False)
    daily_wlcode = Column(String, nullable=True)
    daily_obscode = Column(String, nullable=True)
    daily_columno3 = Column(Float, nullable=False)
    daily_stdevo3 = Column(Float, nullable=True)
    daily_utc_begin = Column(String, nullable=True)
    daily_utc_end = Column(String, nullable=True)
    daily_utc_mean = Column(String, nullable=True)
    daily_nobs = Column(Float, nullable=True)
    daily_mmu = Column(String, nullable=True)
    daily_columnso2 = Column(Float, nullable=True)
    monthly_date = Column(Date, nullable=False)
    monthly_columno3 = Column(Float, nullable=False)
    monthly_stdevo3 = Column(Float, nullable=True)
    monthly_npts = Column(Float, nullable=True)

    x = Column(Float, nullable=True)
    y = Column(Float, nullable=True)
    z = Column(Float, nullable=True)

    # relationships
    station = relationship('Station', backref=__tablename__)
    instrument = relationship('Instrument', backref=__tablename__)
    dataset = relationship('Dataset', backref=__tablename__)

    def __init__(self, dict_):

        self.file_path = dict_['file_path']
        self.file_name = dict_['filename']

        self.dataset_id = dict_['dataset_id']
        self.station_id = dict_['station_id']
        self.country_id = dict_['country_id']
        self.instrument_id = dict_['instrument_id']

        self.observation_date = dict_['observation_date']

        self.daily_date = dict_['date']
        self.daily_wlcode = dict_['wlcode']
        self.daily_obscode = dict_['obscode']
        self.daily_columno3 = dict_['columno3']
        self.daily_stdevo3 = dict_['stddevo3']
        self.daily_utc_begin = dict_['utc_begin']
        self.daily_utc_end = dict_['utc_end']
        self.daily_utc_mean = dict_['utc_mean']
        self.daily_nobs = dict_['nobs']
        self.daily_mmu = dict_['mmu']
        self.daily_columnso2 = dict_['columnso2']

        self.monthly_date = dict_['monthly_date']
        self.monthly_columno3 = dict_['monthly_columno3']
        self.monthly_stdevo3 = dict_['monthly_stdevo3']
        self.monthly_npts = dict_['npts']

        self.url = self.get_waf_path(dict_)

        self.generate_ids()

        self.x = dict_['x']
        self.y = dict_['y']
        self.z = dict_['z']

    def get_waf_path(self, dict_):
        """generate WAF url"""

        datasetdirname = '{}_{}_{}'.format(self.dataset_id,
                                           dict_['dataset_level'],
                                           dict_['dataset_form'])
        timestamp_date = datetime.datetime.strptime(
            dict_['timestamp_date'], '%Y-%m-%d').date()
        url_tokens = [
            config.WDR_WAF_BASEURL.rstrip('/'),
            'Archive-NewFormat',
            datasetdirname,
            '{}{}'.format(dict_['station_type'].lower(), self.station_id),
            dict_['instrument_name'].lower(),
            timestamp_date.strftime('%Y'),
            self.file_name
        ]

        return '/'.join(url_tokens)

    @property
    def __geo_interface__(self):
        gaw_baseurl = 'https://gawsis.meteoswiss.ch/GAWSIS/index.html#' \
            '/search/station/stationReportDetails'
        gaw_pagename = '0-20008-0-{}'.format(self.station.gaw_id)

        return {
            'id': self.ozone_id,
            'type': 'Feature',
            'geometry': point2geojsongeometry(self.x, self.y, self.z),
            'properties': {
                'identifier': self.ozone_id,
                'file_path': self.file_path,
                'dataset_id': self.dataset_id,
                'station_id': self.station_id,
                'station_name': self.station.station_name.name,
                'station_gaw_id': self.station.gaw_id,
                'station_gaw_url': '{}/{}'.format(gaw_baseurl, gaw_pagename),
                'contributor_name':
                self.instrument.deployment.contributor.name,
                'contributor_acronym':
                self.instrument.deployment.contributor.acronym,
                'contributor_url':
                self.instrument.deployment.contributor.url,
                'country_id': self.station.country.country_id,
                'country_name_en': self.station.country.name_en,
                'country_name_fr': self.station.country.name_fr,
                'gaw_id': self.gaw_id,
                'instrument_name': self.instrument.name,
                'instrument_model': self.instrument.model,
                'instrument_serial': self.instrument.serial,
                'observation_date': strftime_rfc3339(self.observation_date),
                'daily_date': strftime_rfc3339(self.daily_date),
                'daily_wlcode': self.daily_wlcode,
                'daily_obscode': self.daily_obscode,
                'daily_columno3': self.daily_columno3,
                'daily_stdevo3': self.daily_stdevo3,
                'daily_utc_begin': self.daily_utc_begin,
                'daily_utc_end': self.daily_utc_end,
                'daily_utc_mean': self.daily_utc_mean,
                'daily_nobs': self.daily_nobs,
                'daily_mmu': self.daily_mmu,
                'daily_columnso2': self.daily_columnso2,
                'monthly_date': strftime_rfc3339(self.monthly_date),
                'monthly_columno3': self.monthly_columno3,
                'monthly_stdevo3': self.monthly_stdevo3,
                'monthly_npts': self.monthly_npts,
                'url': self.url,
            }
        }

    def __repr__(self):
        return 'TotalOzone ({})'.format(self.ozone_id)

    def generate_ids(self):
        """Builds and sets class ID field from other attributes"""

        if all([hasattr(self, field) and getattr(self, field) is not None
                for field in self.id_dependencies]):
            components = [getattr(self, field)
                          for field in self.id_dependencies]
            self.ozone_id = ':'.join(map(str, components))


class OzoneSonde(base):
    """Data Registry OzoneSonde model"""

    __tablename__ = 'ozonesonde'

    id_field = 'ozone_id'
    id_dependencies = ['instrument_id', 'timestamp_date', 'file_name']

    ozone_id = Column(String, primary_key=True)
    file_path = Column(String, nullable=False)
    file_name = Column(String, nullable=False)
    url = Column(String, nullable=False)
    dataset_id = Column(String, ForeignKey('datasets.dataset_id'),
                        nullable=False)
    station_id = Column(String, ForeignKey('stations.station_id'),
                        nullable=False)
    country_id = Column(String, ForeignKey('countries.country_id'),
                        nullable=False)
    instrument_id = Column(String, ForeignKey('instruments.instrument_id'),
                           nullable=False)

    flight_integratedo3 = Column(String, nullable=True)
    flight_correctioncode = Column(String, nullable=True)
    flight_sondetotalo3 = Column(String, nullable=True)
    flight_correctionfactor = Column(String, nullable=True)
    flight_totalo3 = Column(String, nullable=True)
    flight_wlcode = Column(String, nullable=True)
    flight_obstype = Column(String, nullable=True)

    profile_pressure = Column(ARRAY(String), nullable=True)
    profile_o3partialpressure = Column(ARRAY(String), nullable=True)
    profile_temperature = Column(ARRAY(String), nullable=True)
    profile_windspeed = Column(ARRAY(String), nullable=True)
    profile_winddirection = Column(ARRAY(String), nullable=True)
    profile_levelcode = Column(ARRAY(String), nullable=True)
    profile_duration = Column(ARRAY(String), nullable=True)
    profile_gpheight = Column(ARRAY(String), nullable=True)
    profile_relativehumidity = Column(ARRAY(String), nullable=True)
    profile_sampletemperature = Column(ARRAY(String), nullable=True)

    timestamp_date = Column(Date, nullable=False)

    x = Column(Float, nullable=True)
    y = Column(Float, nullable=True)
    z = Column(Float, nullable=True)

    # relationships
    station = relationship('Station', backref=__tablename__)
    instrument = relationship('Instrument', backref=__tablename__)
    dataset = relationship('Dataset', backref=__tablename__)

    def __init__(self, dict_):

        self.file_path = dict_['file_path']
        self.file_name = dict_['filename']

        self.dataset_id = dict_['dataset_id']
        self.station_id = dict_['station_id']
        self.country_id = dict_['country_id']
        self.instrument_id = dict_['instrument_id']
        self.timestamp_date = dict_['timestamp_date']

        self.flight_integratedo3 = dict_['integratedo3']
        self.flight_correctioncode = dict_['correctioncode']
        self.flight_sondetotalo3 = dict_['sondetotalo3']
        self.flight_correctionfactor = dict_['correctionfactor']
        self.flight_totalo3 = dict_['totalo3']
        self.flight_wlcode = dict_['wlcode']
        self.flight_obstype = dict_['obstype']

        self.profile_pressure = dict_['profile_pressure']
        self.profile_o3partialpressure = dict_['o3partialpressure']
        self.profile_temperature = dict_['temperature']
        self.profile_windspeed = dict_['windspeed']
        self.profile_winddirection = dict_['winddirection']
        self.profile_levelcode = dict_['levelcode']
        self.profile_duration = dict_['duration']
        self.profile_gpheight = dict_['gpheight']
        self.profile_relativehumidity = dict_['relativehumidity']
        self.profile_sampletemperature = dict_['sampletemperature']

        self.url = self.get_waf_path(dict_)

        self.generate_ids()

        self.x = dict_['x']
        self.y = dict_['y']
        self.z = dict_['z']

    def get_waf_path(self, dict_):
        """generate WAF url"""

        datasetdirname = '{}_{}_{}'.format(self.dataset_id,
                                           dict_['dataset_level'],
                                           dict_['dataset_form'])
        timestamp_date = datetime.datetime.strptime(
            dict_['timestamp_date'], '%Y-%m-%d').date()
        url_tokens = [
            config.WDR_WAF_BASEURL.rstrip('/'),
            'Archive-NewFormat',
            datasetdirname,
            '{}{}'.format(dict_['station_type'].lower(), self.station_id),
            dict_['instrument_name'].lower(),
            timestamp_date.strftime('%Y'),
            self.file_name
        ]

        return '/'.join(url_tokens)

    @property
    def __geo_interface__(self):
        gaw_baseurl = 'https://gawsis.meteoswiss.ch/GAWSIS/index.html#' \
            '/search/station/stationReportDetails'
        gaw_pagename = '0-20008-0-{}'.format(self.station.gaw_id)

        return {
            'id': self.ozone_id,
            'type': 'Feature',
            'geometry': point2geojsongeometry(self.x, self.y, self.z),
            'properties': {
                'identifier': self.ozone_id,
                'file_path': self.file_path,
                'dataset_id': self.dataset_id,
                'station_id': self.station_id,
                'station_name': self.station.station_name.name,
                'station_gaw_id': self.station.gaw_id,
                'station_gaw_url': '{}/{}'.format(gaw_baseurl, gaw_pagename),
                'contributor_name':
                self.instrument.deployment.contributor.name,
                'contributor_acronym':
                self.instrument.deployment.contributor.acronym,
                'contributor_url':
                self.instrument.deployment.contributor.url,
                'country_id': self.station.country.country_id,
                'country_name_en': self.station.country.name_en,
                'country_name_fr': self.station.country.name_fr,
                'pressure': self.profile_pressure,
                'o3partialpressure': self.profile_o3partialpressure,
                'temperature': self.profile_temperature,
                'instrument_name': self.instrument.name,
                'instrument_model': self.instrument.model,
                'instrument_serial': self.instrument.serial,
                'timestamp_date': strftime_rfc3339(self.timestamp_date),
                'url': self.url,
            }
        }

    def __repr__(self):
        return 'OzoneSonde ({})'.format(self.ozone_id)

    def generate_ids(self):
        """Builds and sets class ID field from other attributes"""

        if all([hasattr(self, field) and getattr(self, field) is not None
                for field in self.id_dependencies]):
            components = [getattr(self, field)
                          for field in self.id_dependencies]
            self.ozone_id = ':'.join(map(str, components))


def build_contributions(instrument_models):
    """function that forms contributions from other model lists"""

    # List to store the final contribution_models
    contribution_models = []

    # contribution dict used to check for duplicate contribution id
    contribution_dict = {}

    for instrument in instrument_models:

        # station info
        station_id = instrument.station.station_id
        # country info
        country_id = instrument.station.country.country_id

        # instrument info
        instrument_name = instrument.name
        start_date = instrument.start_date
        end_date = instrument.end_date
        dataset_id = instrument.dataset_id

        # now access the project from contributor
        contributor_name = instrument.deployment.contributor.name
        project_id = instrument.deployment.contributor.project_id

        # form the contribution id by combining the
        # strings present in Contributions dependencies
        contribution_id = ':'.join([project_id, dataset_id,
                                    station_id, instrument_name])

        # check if contribution id is in the index already
        if contribution_id in contribution_dict.keys():

            # if it is then update the start
            # and end date for that contribution id
            # since the dict points to the list can just update the dict
            # only update start date if less than the current start date
            # only update end date if greater than the current end date
            if start_date < contribution_dict[contribution_id].start_date:

                contribution_dict[contribution_id].start_date = start_date

            elif contribution_dict[contribution_id].end_date is not None \
                    and end_date is not None:

                if end_date > contribution_dict[contribution_id].end_date:

                    contribution_dict[contribution_id].end_date = end_date

            elif contribution_dict[contribution_id] is None \
                    and end_date is not None:

                contribution_dict[contribution_id].end_date = end_date

        else:

            # otherwise create a new contribution
            # create dictionary for creating object

            data = {'contribution_id': contribution_id,
                    'project_id': project_id,
                    'dataset_id': dataset_id,
                    'station_id': station_id,
                    'country_id': country_id,
                    'instrument_name': instrument_name,
                    'contributor_name': contributor_name,
                    'start_date': start_date,
                    'end_date': end_date,
                    }

            contribution = Contribution(data)
            contribution_models.append(contribution)
            contribution_dict[contribution_id] = contribution

    return contribution_models


def unpack_station_names(rows):
    """
    Collects CSV data on station names from the iterable <rows>
    and returns an iterable of station name records.

    Station names that are equivalent but appear separately in the input
    (e.g. the same name in multiple capitalizations and/or encodings)
    are corrected and start/end dates adjusted accordingly.

    :param rows: Iterable of rows of CSV input data.
    :returns: Iterable of station name records (dictionaries).
    """

    tracker = {}
    decode_hex = codecs.getdecoder('hex_codec')

    for row in rows:
        name = row['name']

        if name.startswith('\\x'):
            name = decode_hex(name[2:])[0].decode('utf-8')
            row['name'] = name
        if name not in tracker:
            tracker[name] = row

    return tracker.values()


@click.group('registry')
def registry__():
    """Registry"""
    pass


@click.group()
def admin():
    """System administration"""
    pass


@click.command('config')
@click.pass_context
def show_config(ctx):

    env_vars = [
        'WDR_LOGGING_LOGLEVEL',
        'WDR_LOGGING_LOGFILE',
        'WDR_DB_DEBUG',
        'WDR_DB_TYPE',
        'WDR_DB_HOST',
        'WDR_DB_PORT',
        'WDR_DB_USERNAME',
        'WDR_DB_PASSWORD',
        'WDR_DB_NAME',
        'WDR_SEARCH_TYPE',
        'WDR_SEARCH_INDEX_BASENAME',
        'WDR_SEARCH_URL',
        'WDR_SEARCH_USERNAME',
        'WDR_SEARCH_PASSWORD',
        'WDR_WAF_BASEDIR',
        'WDR_WAF_BASEURL',
        'WDR_TABLE_SCHEMA',
        'WDR_TABLE_CONFIG',
        'WDR_ERROR_CONFIG',
        'WDR_ALIAS_CONFIG',
        'WDR_EXTRA_CONFIG',
        'WDR_DATABASE_URL'
    ]

    for env_var in env_vars:
        if env_var in ['WDR_DB_PASSWORD', 'WDR_SEARCH_PASSWORD']:
            s = '{}: {}'.format(env_var, '*'*len(getattr(config, env_var)))
        elif env_var == 'WDR_DATABASE_URL' and config.WDR_DB_TYPE == 'postgresql':  # noqa
            value1 = getattr(config, env_var)
            value_to_find = ':{}@'.format(config.WDR_DB_PASSWORD)
            value_to_replace = ':{}@'.format('*'*len(config.WDR_DB_PASSWORD))
            value = value1.replace(value_to_find, value_to_replace)

            s = '{}: {}'.format(env_var, value)
        else:
            s = '{}: {}'.format(env_var, getattr(config, env_var))

        click.echo(s)


@click.command()
@click.pass_context
def setup(ctx):
    """create models"""

    from woudc_data_registry import config

    engine = create_engine(config.WDR_DATABASE_URL, echo=config.WDR_DB_DEBUG)

    try:
        click.echo('Generating models')
        base.metadata.create_all(engine, checkfirst=True)
        click.echo('Done')
    except (OperationalError, ProgrammingError) as err:
        click.echo('ERROR: {}'.format(err))


@click.command()
@click.pass_context
def teardown(ctx):
    """delete models"""

    from woudc_data_registry import config

    engine = create_engine(config.WDR_DATABASE_URL, echo=config.WDR_DB_DEBUG)

    try:
        click.echo('Deleting models')
        base.metadata.drop_all(engine, checkfirst=True)
        click.echo('Done')
    except (OperationalError, ProgrammingError) as err:
        click.echo('ERROR: {}'.format(err))


@click.command()
@click.pass_context
@click.option('--datadir', '-d',
              type=click.Path(exists=True, resolve_path=True),
              help='Path to core metadata files')
@click.option('--init-search-index', is_flag=True,
              help='Causes records to be stored in the search index as well')
def init(ctx, datadir, init_search_index):
    """initialize core system metadata"""
    import os

    if datadir is None:
        raise click.ClickException('Missing required data directory')

    wmo_countries = os.path.join(datadir, 'wmo-countries.json')
    countries = os.path.join(datadir, 'countries.json')
    contributors = os.path.join(datadir, 'contributors.csv')
    stations = os.path.join(datadir, 'stations.csv')
    ships = os.path.join(datadir, 'ships.csv')
    station_names = os.path.join(datadir, 'station-names.csv')
    datasets = os.path.join(datadir, 'datasets.csv')
    projects = os.path.join(datadir, 'projects.csv')
    instruments = os.path.join(datadir, 'instruments.csv')
    deployments = os.path.join(datadir, 'deployments.csv')
    notifications = os.path.join(datadir, 'notifications.csv')

    registry_ = registry.Registry()

    project_models = []
    dataset_models = []
    country_models = []
    contributor_models = []
    station_models = []
    station_name_models = []
    instrument_models = []
    deployment_models = []
    contribution_models = []
    notification_models = []

    click.echo('Loading WMO countries metadata')
    with open(wmo_countries) as jsonfile:
        countries_data = json.load(jsonfile)
        for row in countries_data['countries']:
            country_data = countries_data['countries'][row]
            if country_data['id'] != 'NUL':
                country = Country(country_data)
                country_models.append(country)

    click.echo('Loading local country updates metadata')
    with open(countries) as jsonfile:
        countries_data = json.load(jsonfile)
        for row in countries_data:
            country_data = countries_data[row]
            country = Country(country_data)
            country_models.append(country)

    click.echo('Loading datasets metadata')
    with open(datasets) as csvfile:
        reader = csv.DictReader(csvfile)
        for row in reader:
            dataset = Dataset(row)
            dataset_models.append(dataset)

    click.echo('Loading projects metadata')
    with open(projects) as csvfile:
        reader = csv.DictReader(csvfile)
        for row in reader:
            project = Project(row)
            project_models.append(project)

    click.echo('Loading contributors metadata')
    with open(contributors) as csvfile:
        reader = csv.DictReader(csvfile)
        for row in reader:
            contributor = Contributor(row)
            contributor_models.append(contributor)

    click.echo('Loading station names metadata')
    with open(station_names) as csvfile:
        reader = csv.DictReader(csvfile)
        records = unpack_station_names(reader)
        for obj in records:
            for field in obj:
                if obj[field] == '':
                    obj[field] = None
            station_name = StationName(obj)
            station_name_models.append(station_name)

    click.echo('Loading stations and ships metadata')
    with open(stations) as csvfile:
        reader = csv.DictReader(csvfile)
        for row in reader:
            station = Station(row)
            station_models.append(station)

    with open(ships) as csvfile:
        reader = csv.DictReader(csvfile)
        for row in reader:
            for field in row:
                if row[field] == '':
                    row[field] = None
            ship = Station(row)
            station_models.append(ship)

    click.echo('Loading deployments metadata')
    with open(deployments) as csvfile:
        reader = csv.DictReader(csvfile)
        for row in reader:
            deployment = Deployment(row)
            deployment_models.append(deployment)

    click.echo('Loading instruments metadata')
    with open(instruments) as csvfile:
        reader = csv.DictReader(csvfile)
        for row in reader:
            instrument = Instrument(row)
            instrument_models.append(instrument)

    click.echo('Loading news items')
    with open(notifications) as csvfile:
        reader = csv.DictReader(csvfile)
        for row in reader:
            row['keywords_en'] = row['tags_en'].split(',')
            row['keywords_fr'] = row['tags_fr'].split(',')
            row['banner'] = row['banner'] == 't'
            row['visible'] = row['visible'] == 't'

            notification = Notification(row)
            notification_models.append(notification)

    click.echo('Storing projects in data registry')
    for model in project_models:
        registry_.save(model)
    click.echo('Storing datasets in data registry')
    for model in dataset_models:
        registry_.save(model)
    click.echo('Storing countries in data registry')
    for model in country_models:
        registry_.save(model)
    click.echo('Storing contributors in data registry')
    for model in contributor_models:
        registry_.save(model)
    click.echo('Storing station names in data registry')
    for model in station_name_models:
        registry_.save(model)
    click.echo('Storing stations in data registry')
    for model in station_models:
        registry_.save(model)
    click.echo('Storing deployment records in data registry')
    for model in deployment_models:
        registry_.save(model)
    click.echo('Storing instruments in data registry')
    for model in instrument_models:
        registry_.save(model)
    click.echo('Storing news items in data registry')
    for model in notification_models:
        registry_.save(model)

    instrument_from_registry = registry_.query_full_index(Instrument)

    contribution_models = build_contributions(instrument_from_registry)

    click.echo('Storing contributions in data registry')
    for model in contribution_models:
        registry_.save(model)

    if init_search_index:
        search_index = SearchIndex()

        project_docs = [model.__geo_interface__ for model in project_models]
        dataset_docs = [model.__geo_interface__ for model in dataset_models]
        country_docs = [model.__geo_interface__ for model in country_models]
        station_docs = [model.__geo_interface__ for model in station_models]

        contributor_docs = \
            [model.__geo_interface__ for model in contributor_models]
        deployment_docs = \
            [model.__geo_interface__ for model in deployment_models]
        instrument_docs = \
            [model.__geo_interface__ for model in instrument_models]
        contribution_docs = \
            [model.__geo_interface__ for model in contribution_models]
        notification_docs = \
            [model.__geo_interface__ for model in notification_models]

        click.echo('Storing projects in search index')
        search_index.index(Project, project_docs)
        click.echo('Storing datasets in search index')
        search_index.index(Dataset, dataset_docs)
        click.echo('Storing countries in search index')
        search_index.index(Country, country_docs)
        click.echo('Storing contributors in search index')
        search_index.index(Contributor, contributor_docs)
        click.echo('Storing stations in search index')
        search_index.index(Station, station_docs)
        click.echo('Storing deployments in search index')
        search_index.index(Deployment, deployment_docs)
        click.echo('Storing instruments in search index')
        search_index.index(Instrument, instrument_docs)
        click.echo('Storing contributions in search index')
        search_index.index(Contribution, contribution_docs)
        click.echo('Storing news items in search index')
        search_index.index(Notification, notification_docs)


@click.command('sync')
@click.pass_context
def sync(ctx):
    """Sync search index with data registry"""

    model_classes = [
        Project,
        Dataset,
        Country,
        Contributor,
        Station,
        Instrument,
        Deployment,
        DataRecord,
        Contribution,
        Notification,
        PeerDataRecord,
    ]

    registry_ = registry.Registry()
    search_index = SearchIndex()

    search_index_config = config.EXTRAS.get('search_index', {})

    click.echo('Begin data registry backend sync on ', nl=False)
    for clazz in model_classes:
        plural_name = clazz.__tablename__
        plural_caps = ''.join(map(str.capitalize, plural_name.split('_')))

        enabled_flag = '{}_enabled'.format(plural_name)
        if not search_index_config.get(enabled_flag, True):
            click.echo('{} index frozen (skipping)'.format(plural_caps))
            continue

        click.echo('{}...'.format(plural_caps))

        registry_contents = registry_.query_full_index(clazz)
        registry_docs = [obj.__geo_interface__ for obj in registry_contents]

        click.echo('Sending models to search index...')
        search_index.index(clazz, registry_docs)
        # click.echo('Purging excess models...')
        # search_index.unindex_except(clazz, registry_docs)

    click.echo('Done')


@click.command()
@click.pass_context
def product_sync(ctx):
    """Sync products to Elasticsearch"""

    products = [
       OzoneSonde,
       TotalOzone,
       UVIndex
    ]

    registry_ = registry.Registry()
    search_index = SearchIndex()

    search_index_config = config.EXTRAS.get('search_index', {})

    for product in products:
        plural_name = product.__tablename__
        plural_caps = ''.join(map(str.capitalize, plural_name.split('_')))

        enabled_flag = '{}_enabled'.format(plural_name)
        if not search_index_config.get(enabled_flag, True):
            click.echo('{} index frozen (skipping)'.format(plural_caps))

        click.echo('{}...'.format(plural_caps))

        registry_contents = []
        # Sync product to elasticsearch
        for obj in registry_.session.query(product).yield_per(1):
            LOGGER.debug('Querying chunk of  {}'.format(product))

            registry_contents.append(obj)

            if product == 'OzoneSonde':
                capacity = 50
            else:
                capacity = 500000

            if len(registry_contents) > capacity:
                registry_docs = [item.__geo_interface__
                                 for item in registry_contents]
                click.echo('Sending models to search index...')
                search_index.index(product, registry_docs)
                registry_contents.clear()

        registry_docs = [obj.__geo_interface__ for obj in registry_contents]
        click.echo('Sending models to search index...')
        search_index.index(product, registry_docs)

    click.echo('Done')


admin.add_command(init)
admin.add_command(show_config)
admin.add_command(registry__)
admin.add_command(search)

registry__.add_command(setup)
registry__.add_command(teardown)

search.add_command(sync)
search.add_command(product_sync)<|MERGE_RESOLUTION|>--- conflicted
+++ resolved
@@ -1250,17 +1250,16 @@
             return self.station_name.name
 
     @property
-<<<<<<< HEAD
     def es_id(self):
         if self.source == 'eubrewnet':
             return ''.join(self.url.split('%')[5:10])
         else:
             return '.'.join(self.url.split('/')[9:11])
-=======
+
+    @property
     def contributor_url(self):
         if self.contributor is not None:
             return self.contributor.url
->>>>>>> 5ce598af
 
     @property
     def __geo_interface__(self):
