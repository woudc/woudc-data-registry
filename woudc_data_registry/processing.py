--- conflicted
+++ resolved
@@ -228,12 +228,7 @@
                                     ' addition.')
                         instrument_ok = True
                     else:
-<<<<<<< HEAD
-                        instrument_ok = self.add_instrument(
-                                                            bypass=False)
-=======
-                        instrument_ok = self.add_instruments(bypass=False)
->>>>>>> 2b4a0404
+                        instrument_ok = self.add_instrument(bypass=False)
 
                     if instrument_ok:
                         self._add_to_report(201)
